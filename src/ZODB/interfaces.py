--- conflicted
+++ resolved
@@ -974,13 +974,8 @@
         This method must only be called in the first phase of
         two-phase commit (after tpc_begin but before tpc_vote). It
         returns a serial (transaction id) and a sequence of object ids
-<<<<<<< HEAD
-        for objects affected by the transaction. It may also return None.
-
-=======
         for objects affected by the transaction. The serial is ignored
-        and may be None.
->>>>>>> 05be22e0
+        and may be None. The return from this method may be None.
         """
         # Used by DB (Actually, by TransactionalUndo)
 
