--- conflicted
+++ resolved
@@ -753,8 +753,7 @@
         either from tpc_vote or store for objects passed to store.
         """
 
-<<<<<<< HEAD
-=======
+
 class IMultiCommitStorage(IStorage):
     """A multi-commit storage can commit multiple transactions at once.
 
@@ -786,7 +785,7 @@
         a conflict was resolved.
         """
 
->>>>>>> 88221040
+
 class IStorageRestoreable(IStorage):
     """Copying Transactions
 
