--- conflicted
+++ resolved
@@ -542,21 +542,12 @@
     def getBlobFilePath(self, oid, tid):
         """Given an oid and a tid, return the full filename of the
         'committed' blob file related to that oid and tid.
-<<<<<<< HEAD
 
         """
         oid_path = self.oid_to_path(oid)
         filename = "%s%s" % (utils.tid_repr(tid), BLOB_SUFFIX)
         return os.path.join(oid_path, filename)
 
-=======
-
-        """
-        oid_path = self.oid_to_path(oid)
-        filename = "%s%s" % (utils.tid_repr(tid), BLOB_SUFFIX)
-        return os.path.join(oid_path, filename)
-
->>>>>>> 77f96bf2
 LAYOUTS['bushy'] = BushyLayout()
 
 class LawnLayout(BushyLayout):
@@ -688,8 +679,6 @@
         else:
             return BlobFile(blob_filename, 'r', blob)
 
-<<<<<<< HEAD
-=======
 
 class BlobStorage(SpecificationDecoratorBase, BlobStorageMixin):
     """A storage to support blobs."""
@@ -743,7 +732,6 @@
         getProxiedObject(self).tpc_abort(*arg, **kw)
         self.blob_tpc_abort()
 
->>>>>>> 77f96bf2
     @non_overridable
     def _packUndoing(self, packtime, referencesf):
         # Walk over all existing revisions of all blob files and check
