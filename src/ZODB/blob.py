##############################################################################
#
# Copyright (c) 2005-2006 Zope Corporation and Contributors.
# All Rights Reserved.
#
# This software is subject to the provisions of the Zope Public License,
# Version 2.1 (ZPL).  A copy of the ZPL should accompany this distribution.
# THIS SOFTWARE IS PROVIDED "AS IS" AND ANY AND ALL EXPRESS OR IMPLIED
# WARRANTIES ARE DISCLAIMED, INCLUDING, BUT NOT LIMITED TO, THE IMPLIED
# WARRANTIES OF TITLE, MERCHANTABILITY, AGAINST INFRINGEMENT, AND FITNESS
# FOR A PARTICULAR PURPOSE
#
##############################################################################
"""Blobs
"""

import cPickle
import cStringIO
import base64
import binascii
import logging
import os
import re
import shutil
import stat
import sys
import tempfile
import weakref

import zope.interface

import ZODB.interfaces
from ZODB.interfaces import BlobError
from ZODB import utils
from ZODB.POSException import POSKeyError
import persistent

from zope.proxy import getProxiedObject, non_overridable
from zope.proxy.decorator import SpecificationDecoratorBase

logger = logging.getLogger('ZODB.blob')

BLOB_SUFFIX = ".blob"
SAVEPOINT_SUFFIX = ".spb"

LAYOUT_MARKER = '.layout'
LAYOUTS = {}

valid_modes = 'r', 'w', 'r+', 'a', 'c'

# Threading issues:
# We want to support closing blob files when they are destroyed.
# This introduces a threading issue, since a blob file may be destroyed
# via GC in any thread.


class Blob(persistent.Persistent):
    """A BLOB supports efficient handling of large data within ZODB."""

    zope.interface.implements(ZODB.interfaces.IBlob)

    _p_blob_uncommitted = None  # Filename of the uncommitted (dirty) data
    _p_blob_committed = None    # Filename of the committed data

    readers = writers = None

    def __init__(self, data=None):
        # Raise exception if Blobs are getting subclassed
        # refer to ZODB-Bug No.127182 by Jim Fulton on 2007-07-20
        if (self.__class__ is not Blob):
            raise TypeError('Blobs do not support subclassing.')
        self.__setstate__()
        if data is not None:
            self.open('w').write(data)

    def __setstate__(self, state=None):
        # we use lists here because it will allow us to add and remove
        # atomically
        self.readers = []
        self.writers = []

    def __getstate__(self):
        return None

    def _p_deactivate(self):
        # Only ghostify if we are unopened.
        if self.readers or self.writers:
            return
        super(Blob, self)._p_deactivate()

    def _p_invalidate(self):
        # Force-close any open readers or writers,
        # XXX should we warn of this? Maybe?
        if self._p_changed is None:
            return
        for ref in (self.readers or [])+(self.writers or []):
            f = ref()
            if f is not None:
                f.close()

        if (self._p_blob_uncommitted):
            os.remove(self._p_blob_uncommitted)

        super(Blob, self)._p_invalidate()

    def opened(self):
        return bool(self.readers or self.writers)

    def closed(self, f):
        # We use try/except below because another thread might remove
        # the ref after we check it if the file is GCed.
        for file_refs in (self.readers, self.writers):
            for ref in file_refs:
                if ref() is f:
                    try:
                        file_refs.remove(ref)
                    except ValueError:
                        pass
                    return

    def open(self, mode="r"):
        if mode not in valid_modes:
            raise ValueError("invalid mode", mode)

        if mode == 'c':
            if (self._p_blob_uncommitted
                or
                not self._p_blob_committed
                or
                self._p_blob_committed.endswith(SAVEPOINT_SUFFIX)
                ):
                raise BlobError('Uncommitted changes')
            return self._p_jar._storage.openCommittedBlobFile(
                self._p_oid, self._p_serial)

        if self.writers:
            raise BlobError("Already opened for writing.")

        if self.readers is None:
            self.readers = []

        if mode == 'r':
            result = None
            to_open = self._p_blob_uncommitted
            if not to_open:
                to_open = self._p_blob_committed
                if to_open:
                    result = self._p_jar._storage.openCommittedBlobFile(
                        self._p_oid, self._p_serial, self)
                else:
                    self._create_uncommitted_file()
                    to_open = self._p_blob_uncommitted
                    assert to_open

            if result is None:
                result = BlobFile(to_open, mode, self)

            def destroyed(ref, readers=self.readers):
                try:
                    readers.remove(ref)
                except ValueError:
                    pass

            self.readers.append(weakref.ref(result, destroyed))
        else:
            if self.readers:
                raise BlobError("Already opened for reading.")

            if mode == 'w':
                if self._p_blob_uncommitted is None:
                    self._create_uncommitted_file()
                result = BlobFile(self._p_blob_uncommitted, mode, self)
            else: # 'r+' and 'a'
                if self._p_blob_uncommitted is None:
                    # Create a new working copy
                    self._create_uncommitted_file()
                    result = BlobFile(self._p_blob_uncommitted, mode, self)
                    if self._p_blob_committed:
                        utils.cp(open(self._p_blob_committed), result)
                        if mode == 'r+':
                            result.seek(0)
                else:
                    # Re-use existing working copy
                    result = BlobFile(self._p_blob_uncommitted, mode, self)

            def destroyed(ref, writers=self.writers):
                try:
                    writers.remove(ref)
                except ValueError:
                    pass

            self.writers.append(weakref.ref(result, destroyed))

            self._p_changed = True

        return result

    def committed(self):
        if (self._p_blob_uncommitted
            or
            not self._p_blob_committed
            or
            self._p_blob_committed.endswith(SAVEPOINT_SUFFIX)
            ):
            raise BlobError('Uncommitted changes')

        result = self._p_blob_committed

        # We do this to make sure we have the file and to let the
        # storage know we're accessing the file.
        n = self._p_jar._storage.loadBlob(self._p_oid, self._p_serial)
        assert result == n, (result, n)

        return result

    def consumeFile(self, filename):
        """Will replace the current data of the blob with the file given under
        filename.
        """
        if self.writers:
            raise BlobError("Already opened for writing.")
        if self.readers:
            raise BlobError("Already opened for reading.")

        previous_uncommitted = bool(self._p_blob_uncommitted)
        if previous_uncommitted:
            # If we have uncommitted data, we move it aside for now
            # in case the consumption doesn't work.
            target = self._p_blob_uncommitted
            target_aside = target+".aside"
            os.rename(target, target_aside)
        else:
            target = self._create_uncommitted_file()
            # We need to unlink the freshly created target again
            # to allow link() to do its job
            os.remove(target)

        try:
            rename_or_copy_blob(filename, target, chmod=False)
        except:
            # Recover from the failed consumption: First remove the file, it
            # might exist and mark the pointer to the uncommitted file.
            self._p_blob_uncommitted = None
            if os.path.exists(target):
                os.remove(target)

            # If there was a file moved aside, bring it back including the
            # pointer to the uncommitted file.
            if previous_uncommitted:
                os.rename(target_aside, target)
                self._p_blob_uncommitted = target

            # Re-raise the exception to make the application aware of it.
            raise
        else:
            if previous_uncommitted:
                # The relinking worked so we can remove the data that we had
                # set aside.
                os.remove(target_aside)

            # We changed the blob state and have to make sure we join the
            # transaction.
            self._p_changed = True

    # utility methods

    def _create_uncommitted_file(self):
        assert self._p_blob_uncommitted is None, (
            "Uncommitted file already exists.")
        if self._p_jar:
            tempdir = self._p_jar.db()._storage.temporaryDirectory()
        else:
            tempdir = tempfile.gettempdir()
        filename = utils.mktemp(dir=tempdir)
        self._p_blob_uncommitted = filename

        def cleanup(ref):
            if os.path.exists(filename):
                os.remove(filename)

        self._p_blob_ref = weakref.ref(self, cleanup)
        return filename

    def _uncommitted(self):
        # hand uncommitted data to connection, relinquishing responsibility
        # for it.
        filename = self._p_blob_uncommitted
        if filename is None and self._p_blob_committed is None:
            filename = self._create_uncommitted_file()
        self._p_blob_uncommitted = self._p_blob_ref = None
        return filename

class BlobFile(file):
    """A BlobFile that holds a file handle to actual blob data.

    It is a file that can be used within a transaction boundary; a BlobFile is
    just a Python file object, we only override methods which cause a change to
    blob data in order to call methods on our 'parent' persistent blob object
    signifying that the change happened.

    """

    # XXX these files should be created in the same partition as
    # the storage later puts them to avoid copying them ...

    def __init__(self, name, mode, blob):
        super(BlobFile, self).__init__(name, mode+'b')
        self.blob = blob

    def close(self):
        self.blob.closed(self)
        file.close(self)

_pid = str(os.getpid())

def log(msg, level=logging.INFO, subsys=_pid, exc_info=False):
    message = "(%s) %s" % (subsys, msg)
    logger.log(level, message, exc_info=exc_info)


class FilesystemHelper:
    # Storages that implement IBlobStorage can choose to use this
    # helper class to generate and parse blob filenames.  This is not
    # a set-in-stone interface for all filesystem operations dealing
    # with blobs and storages needn't indirect through this if they
    # want to perform blob storage differently.

    def __init__(self, base_dir, layout_name='automatic'):
        self.base_dir = os.path.abspath(base_dir) + os.path.sep
        self.temp_dir = os.path.join(base_dir, 'tmp')

        if layout_name == 'automatic':
            layout_name = auto_layout_select(base_dir)
        if layout_name == 'lawn':
            log('The `lawn` blob directory layout is deprecated due to '
                'scalability issues on some file systems, please consider '
                'migrating to the `bushy` layout.', level=logging.WARN)
        self.layout_name = layout_name
        self.layout = LAYOUTS[layout_name]

    def create(self):
        if not os.path.exists(self.base_dir):
            os.makedirs(self.base_dir, 0700)
            log("Blob directory '%s' does not exist. "
                "Created new directory." % self.base_dir)
        if not os.path.exists(self.temp_dir):
            os.makedirs(self.temp_dir, 0700)
            log("Blob temporary directory '%s' does not exist. "
                "Created new directory." % self.temp_dir)

        if not os.path.exists(os.path.join(self.base_dir, LAYOUT_MARKER)):
            layout_marker = open(
                os.path.join(self.base_dir, LAYOUT_MARKER), 'wb')
            layout_marker.write(self.layout_name)
        else:
            layout = open(os.path.join(self.base_dir, LAYOUT_MARKER), 'rb'
                          ).read().strip()
            if layout != self.layout_name:
                raise ValueError(
                    "Directory layout `%s` selected for blob directory %s, but "
                    "marker found for layout `%s`" %
                    (self.layout_name, self.base_dir, layout))

    def isSecure(self, path):
        """Ensure that (POSIX) path mode bits are 0700."""
        return (os.stat(path).st_mode & 077) == 0

    def checkSecure(self):
        if not self.isSecure(self.base_dir):
            log('Blob dir %s has insecure mode setting' % self.base_dir,
                level=logging.WARNING)

    def getPathForOID(self, oid, create=False):
        """Given an OID, return the path on the filesystem where
        the blob data relating to that OID is stored.

        If the create flag is given, the path is also created if it didn't
        exist already.

        """
        # OIDs are numbers and sometimes passed around as integers. For our
        # computations we rely on the 64-bit packed string representation.
        if isinstance(oid, int):
            oid = utils.p64(oid)

        path = self.layout.oid_to_path(oid)
        path = os.path.join(self.base_dir, path)

        if create and not os.path.exists(path):
            try:
                os.makedirs(path, 0700)
            except OSError:
                # We might have lost a race.  If so, the directory
                # must exist now
                assert os.path.exists(path)
        return path

    def getOIDForPath(self, path):
        """Given a path, return an OID, if the path is a valid path for an
        OID. The inverse function to `getPathForOID`.

        Raises ValueError if the path is not valid for an OID.

        """
        path = path[len(self.base_dir):]
        return self.layout.path_to_oid(path)

    def createPathForOID(self, oid):
        """Given an OID, creates a directory on the filesystem where
        the blob data relating to that OID is stored, if it doesn't exist.
        """
        return self.getPathForOID(oid, create=True)

    def getBlobFilename(self, oid, tid):
        """Given an oid and a tid, return the full filename of the
        'committed' blob file related to that oid and tid.

        """
        # TIDs are numbers and sometimes passed around as integers. For our
        # computations we rely on the 64-bit packed string representation
        if isinstance(oid, int):
            oid = utils.p64(oid)
        if isinstance(tid, int):
            tid = utils.p64(tid)
        return os.path.join(self.base_dir,
                            self.layout.getBlobFilePath(oid, tid),
                            )

    def blob_mkstemp(self, oid, tid):
        """Given an oid and a tid, return a temporary file descriptor
        and a related filename.

        The file is guaranteed to exist on the same partition as committed
        data, which is important for being able to rename the file without a
        copy operation.  The directory in which the file will be placed, which
        is the return value of self.getPathForOID(oid), must exist before this
        method may be called successfully.

        """
        oidpath = self.getPathForOID(oid)
        fd, name = tempfile.mkstemp(suffix='.tmp', prefix=utils.tid_repr(tid),
                                    dir=oidpath)
        return fd, name

    def splitBlobFilename(self, filename):
        """Returns the oid and tid for a given blob filename.

        If the filename cannot be recognized as a blob filename, (None, None)
        is returned.

        """
        if not filename.endswith(BLOB_SUFFIX):
            return None, None
        path, filename = os.path.split(filename)
        oid = self.getOIDForPath(path)

        serial = filename[:-len(BLOB_SUFFIX)]
        serial = utils.repr_to_oid(serial)
        return oid, serial

    def getOIDsForSerial(self, search_serial):
        """Return all oids related to a particular tid that exist in
        blob data.

        """
        oids = []
        for oid, oidpath in self.listOIDs():
            for filename in os.listdir(oidpath):
                blob_path = os.path.join(oidpath, filename)
                oid, serial = self.splitBlobFilename(blob_path)
                if search_serial == serial:
                    oids.append(oid)
        return oids

    def listOIDs(self):
        """Iterates over all paths under the base directory that contain blob
        files.
        """
        for path, dirs, files in os.walk(self.base_dir):
            # Make sure we traverse in a stable order. This is mainly to make
            # testing predictable.
            dirs.sort()
            files.sort()
            try:
                oid = self.getOIDForPath(path)
            except ValueError:
                continue
            yield oid, path

class NoBlobsFileSystemHelper:

    @property
    def temp_dir(self):
        raise TypeError("Blobs are not supported")

    getPathForOID = getBlobFilenamem = temp_dir


class NoBlobsFileSystemHelper:

    @property
    def temp_dir(self):
        raise TypeError("Blobs are not supported")

    getPathForOID = getBlobFilename = temp_dir


class BlobStorageError(Exception):
    """The blob storage encountered an invalid state."""

def auto_layout_select(path):
    # A heuristic to look at a path and determine which directory layout to
    # use.
    layout_marker = os.path.join(path, LAYOUT_MARKER)
    if os.path.exists(layout_marker):
        layout = open(layout_marker, 'rb').read()
        layout = layout.strip()
        log('Blob directory `%s` has layout marker set. '
            'Selected `%s` layout. ' % (path, layout), level=logging.DEBUG)
    elif not os.path.exists(path):
        log('Blob directory %s does not exist. '
            'Selected `bushy` layout. ' % path)
        layout = 'bushy'
    else:
        # look for a non-hidden file in the directory
        has_files = False
        for name in os.listdir(path):
            if not name.startswith('.'):
                has_files = True
                break
        if not has_files:
            log('Blob directory `%s` is unused and has no layout marker set. '
                'Selected `bushy` layout. ' % path)
            layout = 'bushy'
        else:
            log('Blob directory `%s` is used but has no layout marker set. '
                'Selected `lawn` layout. ' % path)
            layout = 'lawn'
    return layout


class BushyLayout(object):
    """A bushy directory layout for blob directories.

    Creates an 8-level directory structure (one level per byte) in
    big-endian order from the OID of an object.

    """

    blob_path_pattern = re.compile(
        r'(0x[0-9a-f]{1,2}\%s){7,7}0x[0-9a-f]{1,2}$' % os.path.sep)

    def oid_to_path(self, oid):
        directories = []
        # Create the bushy directory structure with the least significant byte
        # first
        for byte in str(oid):
            directories.append('0x%s' % binascii.hexlify(byte))
        return os.path.sep.join(directories)

    def path_to_oid(self, path):
        if self.blob_path_pattern.match(path) is None:
            raise ValueError("Not a valid OID path: `%s`" % path)
        path = path.split(os.path.sep)
        # Each path segment stores a byte in hex representation. Turn it into
        # an int and then get the character for our byte string.
        oid = ''.join(binascii.unhexlify(byte[2:]) for byte in path)
        return oid

    def getBlobFilePath(self, oid, tid):
        """Given an oid and a tid, return the full filename of the
        'committed' blob file related to that oid and tid.

        """
        oid_path = self.oid_to_path(oid)
        filename = "%s%s" % (utils.tid_repr(tid), BLOB_SUFFIX)
        return os.path.join(oid_path, filename)

LAYOUTS['bushy'] = BushyLayout()

class LawnLayout(BushyLayout):
    """A shallow directory layout for blob directories.

    Creates a single level of directories (one for each oid).

    """

    def oid_to_path(self, oid):
        return utils.oid_repr(oid)

    def path_to_oid(self, path):
        try:
            if path == '':
                # This is a special case where repr_to_oid converts '' to the
                # OID z64.
                raise TypeError()
            return utils.repr_to_oid(path)
        except TypeError:
            raise ValueError('Not a valid OID path: `%s`' % path)

LAYOUTS['lawn'] = LawnLayout()

class BlobStorageMixin(object):
    """A mix-in to help storages support blobs."""

    def _blob_init(self, blob_dir, layout='automatic'):
        # XXX Log warning if storage is ClientStorage
        self.fshelper = FilesystemHelper(blob_dir, layout)
        self.fshelper.create()
        self.fshelper.checkSecure()
        self.dirty_oids = []

    def _blob_init_no_blobs(self):
        self.fshelper = NoBlobsFileSystemHelper()
        self.dirty_oids = []

    def _blob_tpc_abort(self):
        """Blob cleanup to be called from subclass tpc_abort
        """
        while self.dirty_oids:
            oid, serial = self.dirty_oids.pop()
            clean = self.fshelper.getBlobFilename(oid, serial)
            if os.path.exists(clean):
                remove_committed(clean)

    def _blob_tpc_finish(self):
        """Blob cleanup to be called from subclass tpc_finish
        """
        self.dirty_oids = []

    def copyTransactionsFrom(self, other):
        for trans in other.iterator():
            self.tpc_begin(trans, trans.tid, trans.status)
            for record in trans:
                blobfilename = None
                if is_blob_record(record.data):
                    try:
                        blobfilename = other.loadBlob(record.oid, record.tid)
                    except POSKeyError:
                        pass
                if blobfilename is not None:
                    fd, name = tempfile.mkstemp(
                        suffix='.tmp', dir=self.fshelper.temp_dir)
                    os.close(fd)
                    utils.cp(open(blobfilename, 'rb'), open(name, 'wb'))
                    self.restoreBlob(record.oid, record.tid, record.data,
                                     name, record.data_txn, trans)
                else:
                    self.restore(record.oid, record.tid, record.data,
                                 '', record.data_txn, trans)

            self.tpc_vote(trans)
            self.tpc_finish(trans)

    def loadBlob(self, oid, serial):
        """Return the filename where the blob file can be found.
        """
        filename = self.fshelper.getBlobFilename(oid, serial)
        if not os.path.exists(filename):
            raise POSKeyError("No blob file", oid, serial)
        return filename

    def openCommittedBlobFile(self, oid, serial, blob=None):
        blob_filename = self.loadBlob(oid, serial)
        if blob is None:
            return open(blob_filename, 'rb')
        else:
            return BlobFile(blob_filename, 'r', blob)

    def restoreBlob(self, oid, serial, data, blobfilename, prev_txn,
                    transaction):
        """Write blob data already committed in a separate database
        """
        self.restore(oid, serial, data, '', prev_txn, transaction)
        self._blob_storeblob(oid, serial, blobfilename)

        return self._tid
<<<<<<< HEAD

    def _blob_storeblob(self, oid, serial, blobfilename):
        self._lock_acquire()
        try:
            self.fshelper.getPathForOID(oid, create=True)
            targetname = self.fshelper.getBlobFilename(oid, serial)
            rename_or_copy_blob(blobfilename, targetname)

            # if oid already in there, something is really hosed.
            # The underlying storage should have complained anyway
            self.dirty_oids.append((oid, serial))
        finally:
            self._lock_release()
            
    def storeBlob(self, oid, oldserial, data, blobfilename, version,
                  transaction):
        """Stores data that has a BLOB attached."""
        assert not version, "Versions aren't supported."
        serial = self.store(oid, oldserial, data, '', transaction)
        self._blob_storeblob(oid, serial, blobfilename)

        return self._tid

    def temporaryDirectory(self):
        return self.fshelper.temp_dir


=======

    def _blob_storeblob(self, oid, serial, blobfilename):
        self._lock_acquire()
        try:
            self.fshelper.getPathForOID(oid, create=True)
            targetname = self.fshelper.getBlobFilename(oid, serial)
            rename_or_copy_blob(blobfilename, targetname)

            # if oid already in there, something is really hosed.
            # The underlying storage should have complained anyway
            self.dirty_oids.append((oid, serial))
        finally:
            self._lock_release()

    def storeBlob(self, oid, oldserial, data, blobfilename, version,
                  transaction):
        """Stores data that has a BLOB attached."""
        assert not version, "Versions aren't supported."
        serial = self.store(oid, oldserial, data, '', transaction)
        self._blob_storeblob(oid, serial, blobfilename)

        return self._tid

    def temporaryDirectory(self):
        return self.fshelper.temp_dir


>>>>>>> c9116c71
class BlobStorage(SpecificationDecoratorBase):
    """A storage to support blobs."""

    zope.interface.implements(ZODB.interfaces.IBlobStorage)

    # Proxies can't have a __dict__ so specifying __slots__ here allows
    # us to have instance attributes explicitly on the proxy.
    __slots__ = ('fshelper', 'dirty_oids', '_BlobStorage__supportsUndo',
                 '_blobs_pack_is_in_progress', )


    def __new__(self, base_directory, storage, layout='automatic'):
        return SpecificationDecoratorBase.__new__(self, storage)

    def __init__(self, base_directory, storage, layout='automatic'):
        # XXX Log warning if storage is ClientStorage
        SpecificationDecoratorBase.__init__(self, storage)
        self._blob_init(base_directory, layout)
        try:
            supportsUndo = storage.supportsUndo
        except AttributeError:
            supportsUndo = False
        else:
            supportsUndo = supportsUndo()
        self.__supportsUndo = supportsUndo
        self._blobs_pack_is_in_progress = False

        if ZODB.interfaces.IStorageRestoreable.providedBy(storage):
            zope.interface.alsoProvides(self,
                                        ZODB.interfaces.IBlobStorageRestoreable)

    @non_overridable
    def __repr__(self):
        normal_storage = getProxiedObject(self)
        return '<BlobStorage proxy for %r at %s>' % (normal_storage,
                                                     hex(id(self)))

    @non_overridable
    def tpc_finish(self, *arg, **kw):
        # We need to override the base storage's tpc_finish instead of
        # providing a _finish method because methods found on the proxied
        # object aren't rebound to the proxy
        getProxiedObject(self).tpc_finish(*arg, **kw)
        self._blob_tpc_finish()

    @non_overridable
    def tpc_abort(self, *arg, **kw):
        # We need to override the base storage's abort instead of
        # providing an _abort method because methods found on the proxied object
        # aren't rebound to the proxy
        getProxiedObject(self).tpc_abort(*arg, **kw)
        self._blob_tpc_abort()

    @non_overridable
    def _packUndoing(self, packtime, referencesf):
        # Walk over all existing revisions of all blob files and check
        # if they are still needed by attempting to load the revision
        # of that object from the database.  This is maybe the slowest
        # possible way to do this, but it's safe.
        for oid, oid_path in self.fshelper.listOIDs():
            files = os.listdir(oid_path)
            for filename in files:
                filepath = os.path.join(oid_path, filename)
                whatever, serial = self.fshelper.splitBlobFilename(filepath)
                try:
                    self.loadSerial(oid, serial)
                except POSKeyError:
                    remove_committed(filepath)

            if not os.listdir(oid_path):
                shutil.rmtree(oid_path)

    @non_overridable
    def _packNonUndoing(self, packtime, referencesf):
        for oid, oid_path in self.fshelper.listOIDs():
            exists = True
            try:
                self.load(oid, None) # no version support
            except (POSKeyError, KeyError):
                exists = False

            if exists:
                files = os.listdir(oid_path)
                files.sort()
                latest = files[-1] # depends on ever-increasing tids
                files.remove(latest)
                for file in files:
                    remove_committed(os.path.join(oid_path, file))
            else:
                remove_committed_dir(oid_path)
                continue

            if not os.listdir(oid_path):
                shutil.rmtree(oid_path)

    @non_overridable
    def pack(self, packtime, referencesf):
        """Remove all unused OID/TID combinations."""
        self._lock_acquire()
        try:
            if self._blobs_pack_is_in_progress:
                raise BlobStorageError('Already packing')
            self._blobs_pack_is_in_progress = True
        finally:
            self._lock_release()

        try:
            # Pack the underlying storage, which will allow us to determine
            # which serials are current.
            unproxied = getProxiedObject(self)
            result = unproxied.pack(packtime, referencesf)

            # Perform a pack on the blob data.
            if self.__supportsUndo:
                self._packUndoing(packtime, referencesf)
            else:
                self._packNonUndoing(packtime, referencesf)
        finally:
            self._lock_acquire()
            self._blobs_pack_is_in_progress = False
            self._lock_release()

        return result

    @non_overridable
    def undo(self, serial_id, transaction):
        undo_serial, keys = getProxiedObject(self).undo(serial_id, transaction)
        # serial_id is the transaction id of the txn that we wish to undo.
        # "undo_serial" is the transaction id of txn in which the undo is
        # performed.  "keys" is the list of oids that are involved in the
        # undo transaction.

        # The serial_id is assumed to be given to us base-64 encoded
        # (belying the web UI legacy of the ZODB code :-()
        serial_id = base64.decodestring(serial_id+'\n')

        self._lock_acquire()

        try:
            # we get all the blob oids on the filesystem related to the
            # transaction we want to undo.
            for oid in self.fshelper.getOIDsForSerial(serial_id):
                # we want to find the serial id of the previous revision
                # of this blob object.
                load_result = self.loadBefore(oid, serial_id)

                if load_result is None:

                    # There was no previous revision of this blob
                    # object.  The blob was created in the transaction
                    # represented by serial_id.  We copy the blob data
                    # to a new file that references the undo
                    # transaction in case a user wishes to undo this
                    # undo. It would be nice if we had some way to
                    # link to old blobs.
                    orig_fn = self.fshelper.getBlobFilename(oid, serial_id)
                    new_fn = self.fshelper.getBlobFilename(oid, undo_serial)
                else:
                    # A previous revision of this blob existed before the
                    # transaction implied by "serial_id".  We copy the blob
                    # data to a new file that references the undo transaction
                    # in case a user wishes to undo this undo.
                    data, serial_before, serial_after = load_result
                    orig_fn = self.fshelper.getBlobFilename(oid, serial_before)
                    new_fn = self.fshelper.getBlobFilename(oid, undo_serial)
                orig = open(orig_fn, "r")
                new = open(new_fn, "wb")
                utils.cp(orig, new)
                orig.close()
                new.close()
                self.dirty_oids.append((oid, undo_serial))

        finally:
            self._lock_release()
        return undo_serial, keys

    @non_overridable
    def new_instance(self):
        """Implementation of IMVCCStorage.new_instance.

        This method causes all storage instances to be wrapped with
        a blob storage wrapper.
        """
        base_dir = self.fshelper.base_dir
        s = getProxiedObject(self).new_instance()
        res = BlobStorage(base_dir, s)
        return res


for name, v in BlobStorageMixin.__dict__.items():
    if isinstance(v, type(BlobStorageMixin.__dict__['storeBlob'])):
        assert name not in BlobStorage.__dict__
        setattr(BlobStorage, name, non_overridable(v))
del name, v

for name, v in BlobStorageMixin.__dict__.items():
    if isinstance(v, type(BlobStorageMixin.__dict__['storeBlob'])):
        assert name not in BlobStorage.__dict__
        setattr(BlobStorage, name, non_overridable(v))
del name, v

copied = logging.getLogger('ZODB.blob.copied').debug
def rename_or_copy_blob(f1, f2, chmod=True):
    """Try to rename f1 to f2, fallback to copy.

    Under certain conditions a rename might not work, e.g. because the target
    directory is on a different partition. In this case we try to copy the
    data and remove the old file afterwards.

    """
    try:
        os.rename(f1, f2)
    except OSError:
        copied("Copied blob file %r to %r.", f1, f2)
        file1 = open(f1, 'rb')
        file2 = open(f2, 'wb')
        try:
            utils.cp(file1, file2)
        finally:
            file1.close()
            file2.close()
        remove_committed(f1)
    if chmod:
        os.chmod(f2, stat.S_IREAD)

if sys.platform == 'win32':
    # On Windows, you can't remove read-only files, so make the
    # file writable first.

    def remove_committed(filename):
        os.chmod(filename, stat.S_IWRITE)
        os.remove(filename)

    def remove_committed_dir(path):
        for (dirpath, dirnames, filenames) in os.walk(path):
            for filename in filenames:
                filename = os.path.join(dirpath, filename)
                remove_committed(filename)
        shutil.rmtree(path)

    link_or_copy = shutil.copy
else:
    remove_committed = os.remove
    remove_committed_dir = shutil.rmtree
    link_or_copy = os.link


def find_global_Blob(module, class_):
    if module == 'ZODB.blob' and class_ == 'Blob':
        return Blob

def is_blob_record(record):
    """Check whether a database record is a blob record.

    This is primarily intended to be used when copying data from one
    storage to another.

    """
    if record and ('ZODB.blob' in record):
        unpickler = cPickle.Unpickler(cStringIO.StringIO(record))
        unpickler.find_global = find_global_Blob

        try:
            return unpickler.load() is Blob
        except (MemoryError, KeyboardInterrupt, SystemExit):
            raise
        except Exception:
            pass

    return False<|MERGE_RESOLUTION|>--- conflicted
+++ resolved
@@ -486,14 +486,6 @@
             except ValueError:
                 continue
             yield oid, path
-
-class NoBlobsFileSystemHelper:
-
-    @property
-    def temp_dir(self):
-        raise TypeError("Blobs are not supported")
-
-    getPathForOID = getBlobFilenamem = temp_dir
 
 
 class NoBlobsFileSystemHelper:
@@ -675,7 +667,6 @@
         self._blob_storeblob(oid, serial, blobfilename)
 
         return self._tid
-<<<<<<< HEAD
 
     def _blob_storeblob(self, oid, serial, blobfilename):
         self._lock_acquire()
@@ -689,7 +680,7 @@
             self.dirty_oids.append((oid, serial))
         finally:
             self._lock_release()
-            
+
     def storeBlob(self, oid, oldserial, data, blobfilename, version,
                   transaction):
         """Stores data that has a BLOB attached."""
@@ -703,35 +694,6 @@
         return self.fshelper.temp_dir
 
 
-=======
-
-    def _blob_storeblob(self, oid, serial, blobfilename):
-        self._lock_acquire()
-        try:
-            self.fshelper.getPathForOID(oid, create=True)
-            targetname = self.fshelper.getBlobFilename(oid, serial)
-            rename_or_copy_blob(blobfilename, targetname)
-
-            # if oid already in there, something is really hosed.
-            # The underlying storage should have complained anyway
-            self.dirty_oids.append((oid, serial))
-        finally:
-            self._lock_release()
-
-    def storeBlob(self, oid, oldserial, data, blobfilename, version,
-                  transaction):
-        """Stores data that has a BLOB attached."""
-        assert not version, "Versions aren't supported."
-        serial = self.store(oid, oldserial, data, '', transaction)
-        self._blob_storeblob(oid, serial, blobfilename)
-
-        return self._tid
-
-    def temporaryDirectory(self):
-        return self.fshelper.temp_dir
-
-
->>>>>>> c9116c71
 class BlobStorage(SpecificationDecoratorBase):
     """A storage to support blobs."""
 
@@ -927,12 +889,6 @@
         setattr(BlobStorage, name, non_overridable(v))
 del name, v
 
-for name, v in BlobStorageMixin.__dict__.items():
-    if isinstance(v, type(BlobStorageMixin.__dict__['storeBlob'])):
-        assert name not in BlobStorage.__dict__
-        setattr(BlobStorage, name, non_overridable(v))
-del name, v
-
 copied = logging.getLogger('ZODB.blob.copied').debug
 def rename_or_copy_blob(f1, f2, chmod=True):
     """Try to rename f1 to f2, fallback to copy.
