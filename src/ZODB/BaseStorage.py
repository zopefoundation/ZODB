##############################################################################
#
# Copyright (c) 2001, 2002 Zope Foundation and Contributors.
# All Rights Reserved.
#
# This software is subject to the provisions of the Zope Public License,
# Version 2.1 (ZPL).  A copy of the ZPL should accompany this distribution.
# THIS SOFTWARE IS PROVIDED "AS IS" AND ANY AND ALL EXPRESS OR IMPLIED
# WARRANTIES ARE DISCLAIMED, INCLUDING, BUT NOT LIMITED TO, THE IMPLIED
# WARRANTIES OF TITLE, MERCHANTABILITY, AGAINST INFRINGEMENT, AND FITNESS
# FOR A PARTICULAR PURPOSE
#
##############################################################################
"""Storage base class that is mostly a mistake

The base class here is tightly coupled with its subclasses and
its use is not recommended.  It's still here for historical reasons.
"""
from __future__ import print_function

import time
import logging
import sys
from struct import pack as _structpack, unpack as _structunpack

import zope.interface
from persistent.TimeStamp import TimeStamp

import ZODB.interfaces
from . import POSException, utils
from .utils import z64, oid_repr, byte_ord, byte_chr, load_current
from .UndoLogCompatible import UndoLogCompatible
from ._compat import dumps, _protocol, py2_hasattr

log = logging.getLogger("ZODB.BaseStorage")



class BaseStorage(UndoLogCompatible):
    """Base class that supports storage implementations.

    XXX Base classes like this are an attractive nuisance. They often
    introduce more complexity than they save.  While important logic
    is implemented here, we should consider exposing it as utility
    functions or as objects that can be used through composition.

    A subclass must define the following methods:
    load()
    store()
    close()
    cleanup()
    lastTransaction()

    It must override these hooks:
    _begin()
    _vote()
    _abort()
    _finish()
    _clear_temp()

    If it stores multiple revisions, it should implement
    loadSerial()
    loadBefore()

    Each storage will have two locks that are accessed via lock
    acquire and release methods bound to the instance.  (Yuck.)
    _lock_acquire / _lock_release (reentrant)
    _commit_lock_acquire / _commit_lock_release

    The commit lock is acquired in tpc_begin() and released in
    tpc_abort() and tpc_finish().  It is never acquired with the other
    lock held.

    The other lock appears to protect _oid and _transaction and
    perhaps other things.  It is always held when load() is called, so
    presumably the load() implementation should also acquire the lock.
    """
    _transaction=None # Transaction that is being committed
    _tstatus=' '      # Transaction status, used for copying data
    _is_read_only = False

    def __init__(self, name, base=None):
        self.__name__= name
        log.debug("create storage %s", self.__name__)

        # Allocate locks:
        self._lock = utils.RLock()
        self._commit_lock = utils.Lock()

        # Needed by external storages that use this dumb api :(
        self._lock_acquire = self._lock.acquire
        self._lock_release = self._lock.release
        self._commit_lock_acquire = self._commit_lock.acquire
        self._commit_lock_release = self._commit_lock.release

        t = time.time()
        t = self._ts = TimeStamp(*(time.gmtime(t)[:5] + (t%60,)))
        self._tid = t.raw()

        # ._oid is the highest oid in use (0 is always in use -- it's
        # a reserved oid for the root object).  Our new_oid() method
        # increments it by 1, and returns the result.  It's really a
        # 64-bit integer stored as an 8-byte big-endian string.
        oid = getattr(base, '_oid', None)
        if oid is None:
            self._oid = z64
        else:
            self._oid = oid

    def sortKey(self):
        """Return a string that can be used to sort storage instances.

        The key must uniquely identify a storage and must be the same
        across multiple instantiations of the same storage.
        """
        # name may not be sufficient, e.g. ZEO has a user-definable name.
        return self.__name__

    def getName(self):
        return self.__name__

    def getSize(self):
        return len(self)*300 # WAG!

    def history(self, oid, version, length=1, filter=None):
        return ()

    def new_oid(self):
        if self._is_read_only:
            raise POSException.ReadOnlyError()

        with self._lock:
            last = self._oid
            d = byte_ord(last[-1])
            if d < 255:  # fast path for the usual case
                last = last[:-1] + byte_chr(d+1)
            else:        # there's a carry out of the last byte
                last_as_long, = _structunpack(">Q", last)
                last = _structpack(">Q", last_as_long + 1)
            self._oid = last
            return last

    # Update the maximum oid in use, under protection of a lock.  The
    # maximum-in-use attribute is changed only if possible_new_max_oid is
    # larger than its current value.
    def set_max_oid(self, possible_new_max_oid):
        with self._lock:
            if possible_new_max_oid > self._oid:
                self._oid = possible_new_max_oid

    def registerDB(self, db):
        pass # we don't care

    def isReadOnly(self):
        return self._is_read_only

    def tpc_abort(self, transaction):
        with self._lock:

            if transaction is not self._transaction:
                return

            try:
                self._abort()
                self._clear_temp()
                self._transaction = None
            finally:
                self._commit_lock_release()

    def _abort(self):
        """Subclasses should redefine this to supply abort actions"""
        pass

    def tpc_begin(self, transaction, tid=None, status=' '):
        if self._is_read_only:
            raise POSException.ReadOnlyError()

        with self._lock:
            if self._transaction is transaction:
                raise POSException.StorageTransactionError(
                    "Duplicate tpc_begin calls for same transaction")

        self._commit_lock.acquire()

        with self._lock:
            self._transaction = transaction
            self._clear_temp()

            user = transaction.user
            desc = transaction.description
            ext = transaction._extension
            if ext:
                ext = dumps(ext, _protocol)
            else:
                ext = ""

            self._ude = user, desc, ext

            if tid is None:
                now = time.time()
                t = TimeStamp(*(time.gmtime(now)[:5] + (now % 60,)))
                self._ts = t = t.laterThan(self._ts)
                self._tid = t.raw()
            else:
                self._ts = TimeStamp(tid)
                self._tid = tid

            self._tstatus = status
            self._begin(self._tid, user, desc, ext)

    def tpc_transaction(self):
        return self._transaction

    def _begin(self, tid, u, d, e):
        """Subclasses should redefine this to supply transaction start actions.
        """
        pass

    def tpc_vote(self, transaction):
        with self._lock:
            if transaction is not self._transaction:
                raise POSException.StorageTransactionError(
                    "tpc_vote called with wrong transaction")
<<<<<<< HEAD
            self._vote()
=======
            return self._vote()
        finally:
            self._lock_release()
>>>>>>> 88221040

    def _vote(self):
        """Subclasses should redefine this to supply transaction vote actions.
        """
        pass

    def tpc_finish(self, transaction, f=None):
        # It's important that the storage calls the function we pass
        # while it still has its lock.  We don't want another thread
        # to be able to read any updated data until we've had a chance
        # to send an invalidation message to all of the other
        # connections!

        with self._lock:
            if transaction is not self._transaction:
                raise POSException.StorageTransactionError(
                    "tpc_finish called with wrong transaction")
            try:
                if f is not None:
                    f(self._tid)
                u, d, e = self._ude
                self._finish(self._tid, u, d, e)
                self._clear_temp()
            finally:
                self._ude = None
                self._transaction = None
                self._commit_lock.release()

    def _finish(self, tid, u, d, e):
        """Subclasses should redefine this to supply transaction finish actions
        """
        pass

    def lastTransaction(self):
        with self._lock:
            return self._ltid

    def getTid(self, oid):
        with self._lock:
            return load_current(self, oid)[1]

    def loadSerial(self, oid, serial):
        raise POSException.Unsupported(
            "Retrieval of historical revisions is not supported")

    def loadBefore(self, oid, tid):
        """Return most recent revision of oid before tid committed."""
        return None

    def copyTransactionsFrom(self, other, verbose=0):
        """Copy transactions from another storage.

        This is typically used for converting data from one storage to
        another.  `other` must have an .iterator() method.
        """
        copy(other, self, verbose)

def copy(source, dest, verbose=0):
    """Copy transactions from a source to a destination storage

    This is typically used for converting data from one storage to
    another.  `source` must have an .iterator() method.
    """
    _ts = None
    ok = 1
    preindex = {};
    preget = preindex.get
    # restore() is a new storage API method which has an identical
    # signature to store() except that it does not return anything.
    # Semantically, restore() is also identical to store() except that it
    # doesn't do the ConflictError or VersionLockError consistency
    # checks.  The reason to use restore() over store() in this method is
    # that store() cannot be used to copy transactions spanning a version
    # commit or abort, or over transactional undos.
    #
    # We'll use restore() if it's available, otherwise we'll fall back to
    # using store().  However, if we use store, then
    # copyTransactionsFrom() may fail with VersionLockError or
    # ConflictError.
    restoring = py2_hasattr(dest, 'restore')
    fiter = source.iterator()
    for transaction in fiter:
        tid = transaction.tid
        if _ts is None:
            _ts = TimeStamp(tid)
        else:
            t = TimeStamp(tid)
            if t <= _ts:
                if ok: print(('Time stamps out of order %s, %s' % (_ts, t)))
                ok = 0
                _ts = t.laterThan(_ts)
                tid = _ts.raw()
            else:
                _ts = t
                if not ok:
                    print(('Time stamps back in order %s' % (t)))
                    ok = 1

        if verbose:
            print(_ts)

        dest.tpc_begin(transaction, tid, transaction.status)
        for r in transaction:
            oid = r.oid
            if verbose:
                print(oid_repr(oid), r.version, len(r.data))
            if restoring:
                dest.restore(oid, r.tid, r.data, r.version,
                             r.data_txn, transaction)
            else:
                pre = preget(oid, None)
                dest.store(oid, pre, r.data, r.version, transaction)
                preindex[oid] = tid

        dest.tpc_vote(transaction)
        dest.tpc_finish(transaction)


# defined outside of BaseStorage to facilitate independent reuse.
# just depends on _transaction attr and getTid method.
def checkCurrentSerialInTransaction(self, oid, serial, transaction):
    if transaction is not self._transaction:
        raise POSException.StorageTransactionError(self, transaction)

    committed_tid = self.getTid(oid)
    if committed_tid != serial:
        raise POSException.ReadConflictError(
            oid=oid, serials=(committed_tid, serial))

BaseStorage.checkCurrentSerialInTransaction = checkCurrentSerialInTransaction

@zope.interface.implementer(ZODB.interfaces.IStorageTransactionInformation)
class TransactionRecord(object):
    """Abstract base class for iterator protocol"""


    def __init__(self, tid, status, user, description, extension):
        self.tid = tid
        self.status = status
        self.user = user
        self.description = description
        self.extension = extension

    # XXX This is a workaround to make the TransactionRecord compatible with a
    # transaction object because it is passed to tpc_begin().
    def _ext_set(self, value):
        self.extension = value
    def _ext_get(self):
        return self.extension
    _extension = property(fset=_ext_set, fget=_ext_get)


@zope.interface.implementer(ZODB.interfaces.IStorageRecordInformation)
class DataRecord(object):
    """Abstract base class for iterator protocol"""


    version = ''

    def __init__(self, oid, tid, data, prev):
        self.oid = oid
        self.tid = tid
        self.data = data
        self.data_txn = prev<|MERGE_RESOLUTION|>--- conflicted
+++ resolved
@@ -221,13 +221,7 @@
             if transaction is not self._transaction:
                 raise POSException.StorageTransactionError(
                     "tpc_vote called with wrong transaction")
-<<<<<<< HEAD
-            self._vote()
-=======
             return self._vote()
-        finally:
-            self._lock_release()
->>>>>>> 88221040
 
     def _vote(self):
         """Subclasses should redefine this to supply transaction vote actions.
