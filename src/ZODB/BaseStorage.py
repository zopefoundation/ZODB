##############################################################################
#
# Copyright (c) 2001, 2002 Zope Foundation and Contributors.
# All Rights Reserved.
#
# This software is subject to the provisions of the Zope Public License,
# Version 2.1 (ZPL).  A copy of the ZPL should accompany this distribution.
# THIS SOFTWARE IS PROVIDED "AS IS" AND ANY AND ALL EXPRESS OR IMPLIED
# WARRANTIES ARE DISCLAIMED, INCLUDING, BUT NOT LIMITED TO, THE IMPLIED
# WARRANTIES OF TITLE, MERCHANTABILITY, AGAINST INFRINGEMENT, AND FITNESS
# FOR A PARTICULAR PURPOSE
#
##############################################################################
"""Storage base class that is mostly a mistake

The base class here is tightly coupled with its subclasses and
its use is not recommended.  It's still here for historical reasons.
"""
from __future__ import print_function

import time
import logging
import sys
from struct import pack as _structpack, unpack as _structunpack

import zope.interface
from persistent.TimeStamp import TimeStamp

import ZODB.interfaces
from . import POSException, utils
from .utils import z64, oid_repr, byte_ord, byte_chr, load_current
from .UndoLogCompatible import UndoLogCompatible
from ._compat import dumps, _protocol, py2_hasattr

log = logging.getLogger("ZODB.BaseStorage")



class BaseStorage(UndoLogCompatible):
    """Base class that supports storage implementations.

    XXX Base classes like this are an attractive nuisance. They often
    introduce more complexity than they save.  While important logic
    is implemented here, we should consider exposing it as utility
    functions or as objects that can be used through composition.

    A subclass must define the following methods:
    load()
    store()
    close()
    cleanup()
    lastTransaction()

    It must override these hooks:
    _begin()
    _vote()
    _abort()
    _finish()
    _clear_temp()

    If it stores multiple revisions, it should implement
    loadSerial()
    loadBefore()

    Each storage will have two locks that are accessed via lock
    acquire and release methods bound to the instance.  (Yuck.)
    _lock_acquire / _lock_release (reentrant)
    _commit_lock_acquire / _commit_lock_release

    The commit lock is acquired in tpc_begin() and released in
    tpc_abort() and tpc_finish().  It is never acquired with the other
    lock held.

    The other lock appears to protect _oid and _transaction and
    perhaps other things.  It is always held when load() is called, so
    presumably the load() implementation should also acquire the lock.
    """
    _transaction=None # Transaction that is being committed
    _tstatus=' '      # Transaction status, used for copying data
    _is_read_only = False

    def __init__(self, name, base=None):
        self.__name__= name
        log.debug("create storage %s", self.__name__)

        # Allocate locks:
        self._lock = utils.RLock()
        self._commit_lock = utils.Lock()

        # Needed by external storages that use this dumb api :(
        self._lock_acquire = self._lock.acquire
        self._lock_release = self._lock.release
        self._commit_lock_acquire = self._commit_lock.acquire
        self._commit_lock_release = self._commit_lock.release

        t = time.time()
        t = self._ts = TimeStamp(*(time.gmtime(t)[:5] + (t%60,)))
        self._tid = t.raw()

        # ._oid is the highest oid in use (0 is always in use -- it's
        # a reserved oid for the root object).  Our new_oid() method
        # increments it by 1, and returns the result.  It's really a
        # 64-bit integer stored as an 8-byte big-endian string.
        oid = getattr(base, '_oid', None)
        if oid is None:
            self._oid = z64
        else:
            self._oid = oid

    def sortKey(self):
        """Return a string that can be used to sort storage instances.

        The key must uniquely identify a storage and must be the same
        across multiple instantiations of the same storage.
        """
        # name may not be sufficient, e.g. ZEO has a user-definable name.
        return self.__name__

    def getName(self):
        return self.__name__

    def getSize(self):
        return len(self)*300 # WAG!

    def history(self, oid, version, length=1, filter=None):
        return ()

    def new_oid(self):
        if self._is_read_only:
            raise POSException.ReadOnlyError()

        with self._lock:
            last = self._oid
            d = byte_ord(last[-1])
            if d < 255:  # fast path for the usual case
                last = last[:-1] + byte_chr(d+1)
            else:        # there's a carry out of the last byte
                last_as_long, = _structunpack(">Q", last)
                last = _structpack(">Q", last_as_long + 1)
            self._oid = last
            return last

    # Update the maximum oid in use, under protection of a lock.  The
    # maximum-in-use attribute is changed only if possible_new_max_oid is
    # larger than its current value.
    def set_max_oid(self, possible_new_max_oid):
        with self._lock:
            if possible_new_max_oid > self._oid:
                self._oid = possible_new_max_oid

    def registerDB(self, db):
        pass # we don't care

    def isReadOnly(self):
        return self._is_read_only

    def tpc_abort(self, transaction):
        with self._lock:

            if transaction is not self._transaction:
                return

            try:
                self._abort()
                self._clear_temp()
                self._transaction = None
            finally:
                self._commit_lock_release()

    def _abort(self):
        """Subclasses should redefine this to supply abort actions"""
        pass

    def tpc_begin(self, transaction, tid=None, status=' '):
        if self._is_read_only:
            raise POSException.ReadOnlyError()

        with self._lock:
            if self._transaction is transaction:
                raise POSException.StorageTransactionError(
                    "Duplicate tpc_begin calls for same transaction")

        self._commit_lock.acquire()

        with self._lock:
            self._transaction = transaction
            self._clear_temp()

            user = transaction.user
            desc = transaction.description
            ext = transaction._extension
            if ext:
                ext = dumps(ext, _protocol)
            else:
                ext = ""

            self._ude = user, desc, ext

            if tid is None:
                now = time.time()
                t = TimeStamp(*(time.gmtime(now)[:5] + (now % 60,)))
                self._ts = t = t.laterThan(self._ts)
                self._tid = t.raw()
            else:
                self._ts = TimeStamp(tid)
                self._tid = tid

            self._tstatus = status
            self._begin(self._tid, user, desc, ext)

    def tpc_transaction(self):
        return self._transaction

    def _begin(self, tid, u, d, e):
        """Subclasses should redefine this to supply transaction start actions.
        """
        pass

    def tpc_vote(self, transaction):
        with self._lock:
            if transaction is not self._transaction:
                raise POSException.StorageTransactionError(
                    "tpc_vote called with wrong transaction")
<<<<<<< HEAD
            self._vote()
=======
            return self._vote()
>>>>>>> 50f6ba25

    def _vote(self):
        """Subclasses should redefine this to supply transaction vote actions.
        """
        pass

    def tpc_finish(self, transaction, f=None):
        # It's important that the storage calls the function we pass
        # while it still has its lock.  We don't want another thread
        # to be able to read any updated data until we've had a chance
        # to send an invalidation message to all of the other
        # connections!

        with self._lock:
            if transaction is not self._transaction:
                raise POSException.StorageTransactionError(
                    "tpc_finish called with wrong transaction")
            try:
                if f is not None:
                    f(self._tid)
                u, d, e = self._ude
                self._finish(self._tid, u, d, e)
                self._clear_temp()
            finally:
                self._ude = None
                self._transaction = None
                self._commit_lock.release()

    def _finish(self, tid, u, d, e):
        """Subclasses should redefine this to supply transaction finish actions
        """
        pass

    def lastTransaction(self):
        with self._lock:
            return self._ltid

    def getTid(self, oid):
        with self._lock:
            return load_current(self, oid)[1]

    def loadSerial(self, oid, serial):
        raise POSException.Unsupported(
            "Retrieval of historical revisions is not supported")

    def loadBefore(self, oid, tid):
        """Return most recent revision of oid before tid committed."""
        return None

    def copyTransactionsFrom(self, other, verbose=0):
        """Copy transactions from another storage.

        This is typically used for converting data from one storage to
        another.  `other` must have an .iterator() method.
        """
        copy(other, self, verbose)

def copy(source, dest, verbose=0):
    """Copy transactions from a source to a destination storage

    This is typically used for converting data from one storage to
    another.  `source` must have an .iterator() method.
    """
    _ts = None
    ok = 1
    preindex = {};
    preget = preindex.get
    # restore() is a new storage API method which has an identical
    # signature to store() except that it does not return anything.
    # Semantically, restore() is also identical to store() except that it
    # doesn't do the ConflictError or VersionLockError consistency
    # checks.  The reason to use restore() over store() in this method is
    # that store() cannot be used to copy transactions spanning a version
    # commit or abort, or over transactional undos.
    #
    # We'll use restore() if it's available, otherwise we'll fall back to
    # using store().  However, if we use store, then
    # copyTransactionsFrom() may fail with VersionLockError or
    # ConflictError.
    restoring = py2_hasattr(dest, 'restore')
    fiter = source.iterator()
    for transaction in fiter:
        tid = transaction.tid
        if _ts is None:
            _ts = TimeStamp(tid)
        else:
            t = TimeStamp(tid)
            if t <= _ts:
                if ok: print(('Time stamps out of order %s, %s' % (_ts, t)))
                ok = 0
                _ts = t.laterThan(_ts)
                tid = _ts.raw()
            else:
                _ts = t
                if not ok:
                    print(('Time stamps back in order %s' % (t)))
                    ok = 1

        if verbose:
            print(_ts)

        dest.tpc_begin(transaction, tid, transaction.status)
        for r in transaction:
            oid = r.oid
            if verbose:
                print(oid_repr(oid), r.version, len(r.data))
            if restoring:
                dest.restore(oid, r.tid, r.data, r.version,
                             r.data_txn, transaction)
            else:
                pre = preget(oid, None)
                dest.store(oid, pre, r.data, r.version, transaction)
                preindex[oid] = tid

        dest.tpc_vote(transaction)
        dest.tpc_finish(transaction)


# defined outside of BaseStorage to facilitate independent reuse.
# just depends on _transaction attr and getTid method.
def checkCurrentSerialInTransaction(self, oid, serial, transaction):
    if transaction is not self._transaction:
        raise POSException.StorageTransactionError(self, transaction)

    committed_tid = self.getTid(oid)
    if committed_tid != serial:
        raise POSException.ReadConflictError(
            oid=oid, serials=(committed_tid, serial))

BaseStorage.checkCurrentSerialInTransaction = checkCurrentSerialInTransaction

@zope.interface.implementer(ZODB.interfaces.IStorageTransactionInformation)
class TransactionRecord(object):
    """Abstract base class for iterator protocol"""


    def __init__(self, tid, status, user, description, extension):
        self.tid = tid
        self.status = status
        self.user = user
        self.description = description
        self.extension = extension

    # XXX This is a workaround to make the TransactionRecord compatible with a
    # transaction object because it is passed to tpc_begin().
    def _ext_set(self, value):
        self.extension = value
    def _ext_get(self):
        return self.extension
    _extension = property(fset=_ext_set, fget=_ext_get)


@zope.interface.implementer(ZODB.interfaces.IStorageRecordInformation)
class DataRecord(object):
    """Abstract base class for iterator protocol"""


    version = ''

    def __init__(self, oid, tid, data, prev):
        self.oid = oid
        self.tid = tid
        self.data = data
        self.data_txn = prev<|MERGE_RESOLUTION|>--- conflicted
+++ resolved
@@ -221,11 +221,7 @@
             if transaction is not self._transaction:
                 raise POSException.StorageTransactionError(
                     "tpc_vote called with wrong transaction")
-<<<<<<< HEAD
-            self._vote()
-=======
             return self._vote()
->>>>>>> 50f6ba25
 
     def _vote(self):
         """Subclasses should redefine this to supply transaction vote actions.
