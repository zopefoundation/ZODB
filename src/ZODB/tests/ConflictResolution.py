##############################################################################
#
# Copyright (c) 2001, 2002 Zope Foundation and Contributors.
# All Rights Reserved.
#
# This software is subject to the provisions of the Zope Public License,
# Version 2.1 (ZPL).  A copy of the ZPL should accompany this distribution.
# THIS SOFTWARE IS PROVIDED "AS IS" AND ANY AND ALL EXPRESS OR IMPLIED
# WARRANTIES ARE DISCLAIMED, INCLUDING, BUT NOT LIMITED TO, THE IMPLIED
# WARRANTIES OF TITLE, MERCHANTABILITY, AGAINST INFRINGEMENT, AND FITNESS
# FOR A PARTICULAR PURPOSE.
#
##############################################################################
"""Tests for application-level conflict resolution."""

from ZODB import DB
from ZODB.POSException import ConflictError, UndoError
from persistent import Persistent
from transaction import Transaction, TransactionManager

from ZODB.utils import load_current

from ZODB.tests.StorageTestBase import zodb_unpickle, zodb_pickle

class PCounter(Persistent):

    _value = 0

    def __repr__(self):
        return "<PCounter %d>" % self._value

    def inc(self, n=1):
        self._value = self._value + n

    def _p_resolveConflict(self, oldState, savedState, newState):
        savedDiff = savedState['_value'] - oldState['_value']
        newDiff = newState['_value'] - oldState['_value']

        oldState['_value'] = oldState['_value'] + savedDiff + newDiff

        return oldState

    # Insecurity:  What if _p_resolveConflict _thinks_ it resolved the
    # conflict, but did something wrong?

class PCounter2(PCounter):

    def _p_resolveConflict(self, oldState, savedState, newState):
        raise ConflictError

class PCounter3(PCounter):
    def _p_resolveConflict(self, oldState, savedState, newState):
        raise AttributeError("no attribute (testing conflict resolution)")

class PCounter4(PCounter):
    def _p_resolveConflict(self, oldState, savedState):
        raise RuntimeError("Can't get here; not enough args")

class ConflictResolvingStorage:

<<<<<<< HEAD
    def checkResolve(self):
        obj = PCounter()
        obj.inc()

        oid = self._storage.new_oid()

        revid1 = self._dostoreNP(oid, data=zodb_pickle(obj))

        obj.inc()
        obj.inc()
        # The effect of committing two transactions with the same
        # pickle is to commit two different transactions relative to
        # revid1 that add two to _value.
        revid2 = self._dostoreNP(oid, revid=revid1, data=zodb_pickle(obj))
        revid3 = self._dostoreNP(oid, revid=revid1, data=zodb_pickle(obj))

        data, serialno = load_current(self._storage, oid)
        inst = zodb_unpickle(data)
        self.assertEqual(inst._value, 5)

    def checkUnresolvable(self):
        obj = PCounter2()
        obj.inc()
=======
    def checkResolve(self, resolvable=True):
        db = DB(self._storage)
>>>>>>> 568aa533

        t1 = TransactionManager()
        c1 = db.open(t1)
        o1 = c1.root()['p'] = (PCounter if resolvable else PCounter2)()
        o1.inc()
        t1.commit()

        t2 = TransactionManager()
        c2 = db.open(t2)
        o2 = c2.root()['p']
        o2.inc(2)
        t2.commit()

        o1.inc(3)
        try:
            t1.commit()
        except ConflictError as err:
            self.assertIn(".PCounter2,", str(err))
            self.assertEqual(o1._value, 3)
        else:
            self.assertTrue(resolvable, "Expected ConflictError")
            self.assertEqual(o1._value, 6)

        t2.begin()
        self.assertEqual(o2._value, o1._value)

        db.close()

    def checkUnresolvable(self):
        self.checkResolve(False)

    def checkZClassesArentResolved(self):
        from ZODB.ConflictResolution import find_global, BadClassName
        dummy_class_tuple = ('*foobar', ())
        self.assertRaises(BadClassName, find_global, '*foobar', ())

    def checkBuggyResolve1(self):
        obj = PCounter3()
        obj.inc()

        oid = self._storage.new_oid()

        revid1 = self._dostoreNP(oid, data=zodb_pickle(obj))

        obj.inc()
        obj.inc()
        # The effect of committing two transactions with the same
        # pickle is to commit two different transactions relative to
        # revid1 that add two to _value.
        revid2 = self._dostoreNP(oid, revid=revid1, data=zodb_pickle(obj))
        self.assertRaises(ConflictError,
                          self._dostoreNP,
                          oid, revid=revid1, data=zodb_pickle(obj))

    def checkBuggyResolve2(self):
        obj = PCounter4()
        obj.inc()

        oid = self._storage.new_oid()

        revid1 = self._dostoreNP(oid, data=zodb_pickle(obj))

        obj.inc()
        obj.inc()
        # The effect of committing two transactions with the same
        # pickle is to commit two different transactions relative to
        # revid1 that add two to _value.
        revid2 = self._dostoreNP(oid, revid=revid1, data=zodb_pickle(obj))
        self.assertRaises(ConflictError,
                          self._dostoreNP,
                          oid, revid=revid1, data=zodb_pickle(obj))

class ConflictResolvingTransUndoStorage:

    def checkUndoConflictResolution(self):
        # This test is based on checkNotUndoable in the
        # TransactionalUndoStorage test suite.  Except here, conflict
        # resolution should allow us to undo the transaction anyway.

        obj = PCounter()
        obj.inc()
        oid = self._storage.new_oid()
        revid_a = self._dostore(oid, data=obj)
        obj.inc()
        revid_b = self._dostore(oid, revid=revid_a, data=obj)
        obj.inc()
        revid_c = self._dostore(oid, revid=revid_b, data=obj)
        # Start the undo
        info = self._storage.undoInfo()
        tid = info[1]['id']
        t = Transaction()
        self._storage.tpc_begin(t)
        self._storage.undo(tid, t)
        self._storage.tpc_vote(t)
        self._storage.tpc_finish(t)

    def checkUndoUnresolvable(self):
        # This test is based on checkNotUndoable in the
        # TransactionalUndoStorage test suite.  Except here, conflict
        # resolution should allow us to undo the transaction anyway.

        obj = PCounter2()
        obj.inc()
        oid = self._storage.new_oid()
        revid_a = self._dostore(oid, data=obj)
        obj.inc()
        revid_b = self._dostore(oid, revid=revid_a, data=obj)
        obj.inc()
        revid_c = self._dostore(oid, revid=revid_b, data=obj)
        # Start the undo
        info = self._storage.undoInfo()
        tid = info[1]['id']
        t = Transaction()
        self.assertRaises(UndoError, self._begin_undos_vote, t, tid)
        self._storage.tpc_abort(t)<|MERGE_RESOLUTION|>--- conflicted
+++ resolved
@@ -17,8 +17,6 @@
 from ZODB.POSException import ConflictError, UndoError
 from persistent import Persistent
 from transaction import Transaction, TransactionManager
-
-from ZODB.utils import load_current
 
 from ZODB.tests.StorageTestBase import zodb_unpickle, zodb_pickle
 
@@ -58,34 +56,8 @@
 
 class ConflictResolvingStorage:
 
-<<<<<<< HEAD
-    def checkResolve(self):
-        obj = PCounter()
-        obj.inc()
-
-        oid = self._storage.new_oid()
-
-        revid1 = self._dostoreNP(oid, data=zodb_pickle(obj))
-
-        obj.inc()
-        obj.inc()
-        # The effect of committing two transactions with the same
-        # pickle is to commit two different transactions relative to
-        # revid1 that add two to _value.
-        revid2 = self._dostoreNP(oid, revid=revid1, data=zodb_pickle(obj))
-        revid3 = self._dostoreNP(oid, revid=revid1, data=zodb_pickle(obj))
-
-        data, serialno = load_current(self._storage, oid)
-        inst = zodb_unpickle(data)
-        self.assertEqual(inst._value, 5)
-
-    def checkUnresolvable(self):
-        obj = PCounter2()
-        obj.inc()
-=======
     def checkResolve(self, resolvable=True):
         db = DB(self._storage)
->>>>>>> 568aa533
 
         t1 = TransactionManager()
         c1 = db.open(t1)
