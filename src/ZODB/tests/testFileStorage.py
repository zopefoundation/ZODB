##############################################################################
#
# Copyright (c) 2001, 2002 Zope Foundation and Contributors.
# All Rights Reserved.
#
# This software is subject to the provisions of the Zope Public License,
# Version 2.1 (ZPL).  A copy of the ZPL should accompany this distribution.
# THIS SOFTWARE IS PROVIDED "AS IS" AND ANY AND ALL EXPRESS OR IMPLIED
# WARRANTIES ARE DISCLAIMED, INCLUDING, BUT NOT LIMITED TO, THE IMPLIED
# WARRANTIES OF TITLE, MERCHANTABILITY, AGAINST INFRINGEMENT, AND FITNESS
# FOR A PARTICULAR PURPOSE.
#
##############################################################################
import doctest
import os
if os.environ.get('USE_ZOPE_TESTING_DOCTEST'):
    from zope.testing import doctest
import sys
import unittest
import transaction
import ZODB.FileStorage
import ZODB.tests.hexstorage
import ZODB.tests.testblob
import ZODB.tests.util
import zope.testing.setupstack
from ZODB import POSException
from ZODB import DB
from ZODB.fsIndex import fsIndex
from ZODB.utils import U64, p64, z64, load_current

from ZODB.tests import StorageTestBase, BasicStorage, TransactionalUndoStorage
from ZODB.tests import PackableStorage, Synchronization, ConflictResolution
from ZODB.tests import HistoryStorage, IteratorStorage, Corruption
from ZODB.tests import RevisionStorage, PersistentStorage, MTStorage
from ZODB.tests import ReadOnlyStorage, RecoveryStorage
from ZODB.tests.StorageTestBase import MinPO, zodb_pickle
from ZODB._compat import dump, dumps, _protocol

<<<<<<< HEAD
from . import util
=======
from .. import multicommitadapter
>>>>>>> 88221040

class FileStorageTests(
    StorageTestBase.StorageTestBase,
    BasicStorage.BasicStorage,
    TransactionalUndoStorage.TransactionalUndoStorage,
    RevisionStorage.RevisionStorage,
    PackableStorage.PackableStorageWithOptionalGC,
    PackableStorage.PackableUndoStorage,
    Synchronization.SynchronizedStorage,
    ConflictResolution.ConflictResolvingStorage,
    ConflictResolution.ConflictResolvingTransUndoStorage,
    HistoryStorage.HistoryStorage,
    IteratorStorage.IteratorStorage,
    IteratorStorage.ExtendedIteratorStorage,
    PersistentStorage.PersistentStorage,
    MTStorage.MTStorage,
    ReadOnlyStorage.ReadOnlyStorage
    ):

    def open(self, **kwargs):
        self._storage = ZODB.FileStorage.FileStorage('FileStorageTests.fs',
                                                     **kwargs)

    def setUp(self):
        StorageTestBase.StorageTestBase.setUp(self)
        self.open(create=1)

    def checkLongMetadata(self):
        s = "X" * 75000
        try:
            self._dostore(user=s)
        except POSException.StorageError:
            pass
        else:
            self.fail("expect long user field to raise error")
        try:
            self._dostore(description=s)
        except POSException.StorageError:
            pass
        else:
            self.fail("expect long user field to raise error")

    def check_use_fsIndex(self):

        self.assertEqual(self._storage._index.__class__, fsIndex)

    # A helper for checking that when an .index contains a dict for the
    # index, it's converted to an fsIndex when the file is opened.
    def convert_index_to_dict(self):
        # Convert the index in the current .index file to a Python dict.
        # Return the index originally found.
        data = fsIndex.load('FileStorageTests.fs.index')
        index = data['index']

        newindex = dict(index)
        data['index'] = newindex

        with open('FileStorageTests.fs.index', 'wb') as fp:
            dump(data, fp, _protocol)
        return index

    def check_conversion_to_fsIndex(self, read_only=False):
        from ZODB.fsIndex import fsIndex

        # Create some data, and remember the index.
        for i in range(10):
            self._dostore()
        oldindex_as_dict = dict(self._storage._index)

        # Save the index.
        self._storage.close()

        # Convert it to a dict.
        old_index = self.convert_index_to_dict()
        self.assertTrue(isinstance(old_index, fsIndex))
        new_index = self.convert_index_to_dict()
        self.assertTrue(isinstance(new_index, dict))

        # Verify it's converted to fsIndex in memory upon open.
        self.open(read_only=read_only)
        self.assertTrue(isinstance(self._storage._index, fsIndex))

        # Verify it has the right content.
        newindex_as_dict = dict(self._storage._index)
        self.assertEqual(oldindex_as_dict, newindex_as_dict)

        # Check that the type on disk has changed iff read_only is False.
        self._storage.close()
        current_index = self.convert_index_to_dict()
        if read_only:
            self.assertTrue(isinstance(current_index, dict))
        else:
            self.assertTrue(isinstance(current_index, fsIndex))

    def check_conversion_to_fsIndex_readonly(self):
        # Same thing, but the disk .index should continue to hold a
        # Python dict.
        self.check_conversion_to_fsIndex(read_only=True)

    def check_conversion_from_dict_to_btree_data_in_fsIndex(self):
        # To support efficient range searches on its keys as part of
        # implementing a record iteration protocol in FileStorage, we
        # converted the fsIndex class from using a dictionary as its
        # self._data attribute to using an OOBTree in its stead.

        from ZODB.fsIndex import fsIndex
        from BTrees.OOBTree import OOBTree

        # Create some data, and remember the index.
        for i in range(10):
            self._dostore()
        data_dict = dict(self._storage._index._data)

        # Replace the OOBTree with a dictionary and commit it.
        self._storage._index._data = data_dict
        transaction.commit()

        # Save the index.
        self._storage.close()

        # Verify it's converted to fsIndex in memory upon open.
        self.open()
        self.assertTrue(isinstance(self._storage._index, fsIndex))
        self.assertTrue(isinstance(self._storage._index._data, OOBTree))

        # Verify it has the right content.
        new_data_dict = dict(self._storage._index._data)
        self.assertEqual(len(data_dict), len(new_data_dict))

        for k in data_dict:
            old_tree = data_dict[k]
            new_tree = new_data_dict[k]
            self.assertEqual(list(old_tree.items()), list(new_tree.items()))

    def check_save_after_load_with_no_index(self):
        for i in range(10):
            self._dostore()
        self._storage.close()
        os.remove('FileStorageTests.fs.index')
        self.open()
        self.assertEqual(self._storage._saved, 1)

    def checkStoreBumpsOid(self):
        # If .store() is handed an oid bigger than the storage knows
        # about already, it's crucial that the storage bump its notion
        # of the largest oid in use.
        t = transaction.Transaction()
        self._storage.tpc_begin(t)
        giant_oid = b'\xee' * 8
        # Store an object.
        # oid, serial, data, version, transaction
        r1 = self._storage.store(giant_oid, b'\0'*8, b'data', b'', t)
        # Finish the transaction.
        r2 = self._storage.tpc_vote(t)
        self._storage.tpc_finish(t)
        # Before ZODB 3.2.6, this failed, with ._oid == z64.
        self.assertEqual(self._storage._oid, giant_oid)

    def checkRestoreBumpsOid(self):
        # As above, if .restore() is handed an oid bigger than the storage
        # knows about already, it's crucial that the storage bump its notion
        # of the largest oid in use.  Because copyTransactionsFrom(), and
        # ZRS recovery, use the .restore() method, this is plain critical.
        t = transaction.Transaction()
        self._storage.tpc_begin(t)
        giant_oid = b'\xee' * 8
        # Store an object.
        # oid, serial, data, version, prev_txn, transaction
        r1 = self._storage.restore(giant_oid, b'\0'*8, b'data', b'', None, t)
        # Finish the transaction.
        r2 = self._storage.tpc_vote(t)
        self._storage.tpc_finish(t)
        # Before ZODB 3.2.6, this failed, with ._oid == z64.
        self.assertEqual(self._storage._oid, giant_oid)

    def checkCorruptionInPack(self):
        # This sets up a corrupt .fs file, with a redundant transaction
        # length mismatch.  The implementation of pack in many releases of
        # ZODB blew up if the .fs file had such damage:  it detected the
        # damage, but the code to raise CorruptedError referenced an undefined
        # global.
        import time

        from ZODB.FileStorage.format import CorruptedError
        from ZODB.serialize import referencesf

        db = DB(self._storage)
        conn = db.open()
        conn.root()['xyz'] = 1
        transaction.commit()

        # Ensure it's all on disk.
        db.close()
        self._storage.close()

        # Reopen before damaging.
        self.open()

        # Open .fs directly, and damage content.
        with open('FileStorageTests.fs', 'r+b') as f:
            f.seek(0, 2)
            pos2 = f.tell() - 8
            f.seek(pos2)
            tlen2 = U64(f.read(8))  # length-8 of the last transaction
            pos1 = pos2 - tlen2 + 8 # skip over the tid at the start
            f.seek(pos1)
            tlen1 = U64(f.read(8))  # should be redundant length-8
            self.assertEqual(tlen1, tlen2)  # verify that it is redundant

            # Now damage the second copy.
            f.seek(pos2)
            f.write(p64(tlen2 - 1))

        # Try to pack.  This used to yield
        #     NameError: global name 's' is not defined
        try:
            self._storage.pack(time.time(), referencesf)
        except CorruptedError as detail:
            self.assertTrue("redundant transaction length does not match "
                         "initial transaction length" in str(detail))
        else:
            self.fail("expected CorruptedError")

    def check_record_iternext(self):

        db = DB(self._storage)
        conn = db.open()
        conn.root()['abc'] = MinPO('abc')
        conn.root()['xyz'] = MinPO('xyz')
        transaction.commit()

        # Ensure it's all on disk.
        db.close()
        self._storage.close()

        self.open()

        key = None
        for x in (b'\000', b'\001', b'\002'):
            oid, tid, data, next_oid = self._storage.record_iternext(key)
            self.assertEqual(oid, (b'\000' * 7) + x)
            key = next_oid
            expected_data, expected_tid = load_current(self._storage, oid)
            self.assertEqual(expected_data, data)
            self.assertEqual(expected_tid, tid)
            if x == b'\002':
                self.assertEqual(next_oid, None)
            else:
                self.assertNotEqual(next_oid, None)

    def checkFlushAfterTruncate(self, fail=False):
        r0 = self._dostore(z64)
        storage = self._storage
        t = transaction.Transaction()
        storage.tpc_begin(t)
        storage.store(z64, r0, b'foo', b'', t)
        storage.tpc_vote(t)
        # Read operations are done with separate 'file' objects with their
        # own buffers: here, the buffer also includes voted data.
        load_current(storage, z64)
        # This must invalidate all read buffers.
        storage.tpc_abort(t)
        self._dostore(z64, r0, b'bar', 1)
        # In the case that read buffers were not invalidated, return value
        # is based on what was cached during the first load.
        self.assertEqual(load_current(storage, z64)[0],
                         b'foo' if fail else b'bar')

    # We want to be sure that the above test detects any regression
    # in the code it checks, because any bug here is like a time bomb: not
    # obvious, hard to reproduce, with possible data corruption.
    # It's even more important that FilePool.flush() is quite aggressive and
    # we'd like to optimize it when Python gets an API to flush read buffers.
    # Therefore, 'checkFlushAfterTruncate' is tested in turn by another unit
    # test.
    # On Windows, flushing explicitely is not (always?) necessary.
    if sys.platform != 'win32':
        def checkFlushNeededAfterTruncate(self):
            self._storage._files.flush = lambda: None
            self.checkFlushAfterTruncate(True)

class FileStorageHexTests(FileStorageTests):

    def open(self, **kwargs):
        self._storage = ZODB.tests.hexstorage.HexStorage(
            ZODB.FileStorage.FileStorage('FileStorageTests.fs',**kwargs))

class MultiFileStorageTests(FileStorageTests):

    def open(self, **kwargs):
        self._storage = multicommitadapter.MultiCommitAdapter(
            ZODB.FileStorage.FileStorage('FileStorageTests.fs', **kwargs))


class FileStorageTestsWithBlobsEnabled(FileStorageTests):

    def open(self, **kwargs):
        if 'blob_dir' not in kwargs:
            kwargs = kwargs.copy()
            kwargs['blob_dir'] = 'blobs'
        FileStorageTests.open(self, **kwargs)


class FileStorageHexTestsWithBlobsEnabled(FileStorageTests):

    def open(self, **kwargs):
        if 'blob_dir' not in kwargs:
            kwargs = kwargs.copy()
            kwargs['blob_dir'] = 'blobs'
        FileStorageTests.open(self, **kwargs)
        self._storage = ZODB.tests.hexstorage.HexStorage(self._storage)


class MultiFileStorageTestsWithBlobsEnabled(MultiFileStorageTests):

    def open(self, **kwargs):
        if 'blob_dir' not in kwargs:
            kwargs = kwargs.copy()
            kwargs['blob_dir'] = 'blobs'
        MultiFileStorageTests.open(self, **kwargs)


class FileStorageRecoveryTest(
    StorageTestBase.StorageTestBase,
    RecoveryStorage.RecoveryStorage,
    ):

    def setUp(self):
        StorageTestBase.StorageTestBase.setUp(self)
        self._storage = ZODB.FileStorage.FileStorage("Source.fs", create=True)
        self._dst = ZODB.FileStorage.FileStorage("Dest.fs", create=True)

    def tearDown(self):
        self._dst.close()
        StorageTestBase.StorageTestBase.tearDown(self)

    def new_dest(self):
        return ZODB.FileStorage.FileStorage('Dest.fs')

class FileStorageHexRecoveryTest(FileStorageRecoveryTest):

    def setUp(self):
        StorageTestBase.StorageTestBase.setUp(self)
        self._storage = ZODB.tests.hexstorage.HexStorage(
            ZODB.FileStorage.FileStorage("Source.fs", create=True))
        self._dst = ZODB.tests.hexstorage.HexStorage(
            ZODB.FileStorage.FileStorage("Dest.fs", create=True))


class FileStorageNoRestore(ZODB.FileStorage.FileStorage):

    @property
    def restore(self):
        raise Exception


class FileStorageNoRestoreRecoveryTest(FileStorageRecoveryTest):
    # This test actually verifies a code path of
    # BaseStorage.copyTransactionsFrom. For simplicity of implementation, we
    # use a FileStorage deprived of its restore method.

    def setUp(self):
        StorageTestBase.StorageTestBase.setUp(self)
        self._storage = FileStorageNoRestore("Source.fs", create=True)
        self._dst = FileStorageNoRestore("Dest.fs", create=True)

    def new_dest(self):
        return FileStorageNoRestore('Dest.fs')

    def checkRestoreAcrossPack(self):
        # Skip this check as it calls restore directly.
        pass


class AnalyzeDotPyTest(StorageTestBase.StorageTestBase):

    def setUp(self):
        StorageTestBase.StorageTestBase.setUp(self)
        self._storage = ZODB.FileStorage.FileStorage("Source.fs", create=True)

    def checkanalyze(self):
        import types
        from BTrees.OOBTree import OOBTree
        from ZODB.scripts import analyze

        # Set up a module to act as a broken import
        module_name = 'brokenmodule'
        module = types.ModuleType(module_name)
        sys.modules[module_name] = module

        class Broken(MinPO):
            __module__ = module_name
        module.Broken = Broken

        oids = [[self._storage.new_oid(), None] for i in range(3)]
        for i in range(2):
            t = transaction.Transaction()
            self._storage.tpc_begin(t)

            # sometimes data is in this format
            j = 0
            oid, revid = oids[j]
            serial = self._storage.store(
                oid, revid, dumps(OOBTree, _protocol), "", t)
            oids[j][1] = serial

            # and it could be from a broken module
            j = 1
            oid, revid = oids[j]
            serial = self._storage.store(
                oid, revid, dumps(Broken, _protocol), "", t)
            oids[j][1] = serial

            # but mostly it looks like this
            j = 2
            o = MinPO(j)
            oid, revid = oids[j]
            serial = self._storage.store(oid, revid, zodb_pickle(o), "", t)
            oids[j][1] = serial

            self._storage.tpc_vote(t)
            self._storage.tpc_finish(t)

        # now break the import of the Broken class
        del sys.modules[module_name]

        # from ZODB.scripts.analyze.analyze
        fsi = self._storage.iterator()
        rep = analyze.Report()
        for txn in fsi:
            analyze.analyze_trans(rep, txn)

        # from ZODB.scripts.analyze.report
        typemap = sorted(rep.TYPEMAP.keys())
        cumpct = 0.0
        for t in typemap:
            pct = rep.TYPESIZE[t] * 100.0 / rep.DBYTES
            cumpct += pct

        self.assertAlmostEqual(cumpct, 100.0, 0,
                               "Failed to analyze some records")

# Raise an exception if the tids in FileStorage fs aren't
# strictly increasing.
def checkIncreasingTids(fs):
    lasttid = b'\0' * 8
    for txn in fs.iterator():
        if lasttid >= txn.tid:
            raise ValueError("tids out of order %r >= %r" % (lasttid, txn.tid))
        lasttid = txn.tid

# Return a TimeStamp object 'minutes' minutes in the future.
def timestamp(minutes):
    import time
    from persistent.TimeStamp import TimeStamp

    t = time.time() + 60 * minutes
    return TimeStamp(*time.gmtime(t)[:5] + (t % 60,))

def testTimeTravelOnOpen():
    """
    >>> from ZODB.FileStorage import FileStorage
    >>> from zope.testing.loggingsupport import InstalledHandler

    Arrange to capture log messages -- they're an important part of
    this test!

    >>> handler = InstalledHandler('ZODB.FileStorage')

    Create a new file storage.

    >>> st = FileStorage('temp.fs', create=True)
    >>> db = DB(st)
    >>> db.close()

    First check the normal case:  transactions are recorded with
    increasing tids, and time doesn't run backwards.

    >>> st = FileStorage('temp.fs')
    >>> db = DB(st)
    >>> conn = db.open()
    >>> conn.root()['xyz'] = 1
    >>> transaction.get().commit()
    >>> checkIncreasingTids(st)
    >>> db.close()
    >>> st.cleanup() # remove .fs, .index, etc files
    >>> handler.records   # i.e., no log messages
    []

    Now force the database to have transaction records with tids from
    the future.

    >>> st = FileStorage('temp.fs', create=True)
    >>> st._ts = timestamp(15)  # 15 minutes in the future
    >>> db = DB(st)
    >>> db.close()

    >>> st = FileStorage('temp.fs') # this should log a warning
    >>> db = DB(st)
    >>> conn = db.open()
    >>> conn.root()['xyz'] = 1
    >>> transaction.get().commit()
    >>> checkIncreasingTids(st)
    >>> db.close()
    >>> st.cleanup()

    >>> [record.levelname for record in handler.records]
    ['WARNING']
    >>> handler.clear()

    And one more time, with transaction records far in the future.
    We expect to log a critical error then, as a time so far in the
    future probably indicates a real problem with the system.  Shorter
    spans may be due to clock drift.

    >>> st = FileStorage('temp.fs', create=True)
    >>> st._ts = timestamp(60)  # an hour in the future
    >>> db = DB(st)
    >>> db.close()

    >>> st = FileStorage('temp.fs') # this should log a critical error
    >>> db = DB(st)
    >>> conn = db.open()
    >>> conn.root()['xyz'] = 1
    >>> transaction.get().commit()
    >>> checkIncreasingTids(st)
    >>> db.close()
    >>> st.cleanup()

    >>> [record.levelname for record in handler.records]
    ['CRITICAL']
    >>> handler.clear()
    >>> handler.uninstall()
    """

def lastInvalidations():
    """

The last invalidations method is used by a storage server to populate
it's data structure of recent invalidations.  The lastInvalidations
method is passed a count and must return up to count number of the
most recent transactions.

We'll create a FileStorage and populate it with some data, keeping
track of the transactions along the way:

    >>> fs = ZODB.FileStorage.FileStorage('t.fs', create=True)
    >>> db = DB(fs)
    >>> conn = db.open()
    >>> from persistent.mapping import PersistentMapping
    >>> last = []
    >>> for i in range(100):
    ...     conn.root()[i] = PersistentMapping()
    ...     transaction.commit()
    ...     last.append(fs.lastTransaction())

Now, we can call lastInvalidations on it:

    >>> invalidations = fs.lastInvalidations(10)
    >>> [t for (t, oids) in invalidations] == last[-10:]
    True

    >>> from ZODB.utils import u64
    >>> [[int(u64(oid)) for oid in oids]
    ...  for (i, oids) in invalidations]
    ... # doctest: +NORMALIZE_WHITESPACE
    [[0, 91], [0, 92], [0, 93], [0, 94], [0, 95],
     [0, 96], [0, 97], [0, 98], [0, 99], [0, 100]]

If we ask for more transactions than there are, we'll get as many as
there are:

    >>> len(fs.lastInvalidations(1000))
    101

Of course, calling lastInvalidations on an empty storage refturns no data:

    >>> db.close()
    >>> fs = ZODB.FileStorage.FileStorage('t.fs', create=True)
    >>> list(fs.lastInvalidations(10))
    []

    >>> fs.close()
    """

def deal_with_finish_failures():
    r"""

    It's really bad to get errors in FileStorage's _finish method, as
    that can cause the file storage to be in an inconsistent
    state. The data file will be fine, but the internal data
    structures might be hosed. For this reason, FileStorage will close
    if there is an error after it has finished writing transaction
    data.  It bothers to do very little after writing this data, so
    this should rarely, if ever, happen.

    >>> fs = ZODB.FileStorage.FileStorage('data.fs')
    >>> db = DB(fs)
    >>> conn = db.open()
    >>> conn.root()[1] = 1
    >>> transaction.commit()

    Now, we'll indentially break the file storage. It provides a hook
    for this purpose. :)

    >>> fs._finish_finish = lambda : None
    >>> conn.root()[1] = 1

    >>> import zope.testing.loggingsupport
    >>> handler = zope.testing.loggingsupport.InstalledHandler(
    ...     'ZODB.FileStorage')
    >>> transaction.commit() # doctest: +ELLIPSIS
    Traceback (most recent call last):
    ...
    TypeError: <lambda>() takes ...


    >>> print(handler)
    ZODB.FileStorage CRITICAL
      Failure in _finish. Closing.

    >>> handler.uninstall()

    >>> load_current(fs, b'\0'*8) # doctest: +ELLIPSIS
    Traceback (most recent call last):
    ...
    ValueError: ...

    >>> db.close()
    >>> fs = ZODB.FileStorage.FileStorage('data.fs')
    >>> db = DB(fs)
    >>> conn = db.open()
    >>> conn.root()
    {1: 1}

    >>> transaction.abort()
    >>> db.close()
    """

def pack_with_open_blob_files():
    """
    Make sure packing works while there are open blob files.

    >>> fs = ZODB.FileStorage.FileStorage('data.fs', blob_dir='blobs')
    >>> db = ZODB.DB(fs)
    >>> tm1 = transaction.TransactionManager()
    >>> conn1 = db.open(tm1)
    >>> import ZODB.blob
    >>> conn1.root()[1] = ZODB.blob.Blob()
    >>> conn1.add(conn1.root()[1])
    >>> with conn1.root()[1].open('w') as file:
    ...     _ = file.write(b'some data')
    >>> tm1.commit()

    >>> tm2 = transaction.TransactionManager()
    >>> conn2 = db.open(tm2)
    >>> f = conn1.root()[1].open()
    >>> conn1.root()[2] = ZODB.blob.Blob()
    >>> conn1.add(conn1.root()[2])
    >>> with conn1.root()[2].open('w') as file:
    ...     _ = file.write(b'some more data')

    >>> db.pack()
    >>> f.read()
    'some data'
    >>> f.close()

    >>> tm1.commit()
    >>> conn2.sync()
    >>> with conn2.root()[2].open() as fp: fp.read()
    'some more data'

    >>> db.close()
    """

def test_suite():
    suite = unittest.TestSuite()
    for klass in [
        FileStorageTests, FileStorageHexTests,
        Corruption.FileStorageCorruptTests,
        FileStorageRecoveryTest, FileStorageHexRecoveryTest,
        FileStorageNoRestoreRecoveryTest,
        FileStorageTestsWithBlobsEnabled, FileStorageHexTestsWithBlobsEnabled,
        AnalyzeDotPyTest,
        MultiFileStorageTests, MultiFileStorageTestsWithBlobsEnabled,
        ]:
        suite.addTest(unittest.makeSuite(klass, "check"))
    suite.addTest(doctest.DocTestSuite(
        setUp=zope.testing.setupstack.setUpDirectory,
        tearDown=util.tearDown,
        checker=ZODB.tests.util.checker))
    suite.addTest(ZODB.tests.testblob.storage_reusable_suite(
        'BlobFileStorage',
        lambda name, blob_dir:
        ZODB.FileStorage.FileStorage('%s.fs' % name, blob_dir=blob_dir),
        test_blob_storage_recovery=True,
        test_packing=True,
        ))
    suite.addTest(ZODB.tests.testblob.storage_reusable_suite(
        'BlobFileHexStorage',
        lambda name, blob_dir:
        ZODB.tests.hexstorage.HexStorage(
            ZODB.FileStorage.FileStorage('%s.fs' % name, blob_dir=blob_dir)),
        test_blob_storage_recovery=True,
        test_packing=True,
        ))
    suite.addTest(ZODB.tests.testblob.storage_reusable_suite(
        'BlobMultiFileStorage',
        lambda name, blob_dir:
        multicommitadapter.MultiCommitAdapter(
            ZODB.FileStorage.FileStorage('%s.fs' % name, blob_dir=blob_dir)),
        test_blob_storage_recovery=True,
        test_packing=True,
        ))
    suite.addTest(PackableStorage.IExternalGC_suite(
        lambda : ZODB.FileStorage.FileStorage(
            'data.fs', blob_dir='blobs', pack_gc=False)))
    suite.layer = ZODB.tests.util.MininalTestLayer('testFileStorage')
    return suite

if __name__=='__main__':
    unittest.main()<|MERGE_RESOLUTION|>--- conflicted
+++ resolved
@@ -21,7 +21,6 @@
 import ZODB.FileStorage
 import ZODB.tests.hexstorage
 import ZODB.tests.testblob
-import ZODB.tests.util
 import zope.testing.setupstack
 from ZODB import POSException
 from ZODB import DB
@@ -36,11 +35,8 @@
 from ZODB.tests.StorageTestBase import MinPO, zodb_pickle
 from ZODB._compat import dump, dumps, _protocol
 
-<<<<<<< HEAD
 from . import util
-=======
 from .. import multicommitadapter
->>>>>>> 88221040
 
 class FileStorageTests(
     StorageTestBase.StorageTestBase,
@@ -731,7 +727,7 @@
     suite.addTest(doctest.DocTestSuite(
         setUp=zope.testing.setupstack.setUpDirectory,
         tearDown=util.tearDown,
-        checker=ZODB.tests.util.checker))
+        checker=util.checker))
     suite.addTest(ZODB.tests.testblob.storage_reusable_suite(
         'BlobFileStorage',
         lambda name, blob_dir:
@@ -758,7 +754,7 @@
     suite.addTest(PackableStorage.IExternalGC_suite(
         lambda : ZODB.FileStorage.FileStorage(
             'data.fs', blob_dir='blobs', pack_gc=False)))
-    suite.layer = ZODB.tests.util.MininalTestLayer('testFileStorage')
+    suite.layer = util.MininalTestLayer('testFileStorage')
     return suite
 
 if __name__=='__main__':
