--- conflicted
+++ resolved
@@ -73,13 +73,9 @@
         r2 = self._storage.tpc_vote(txn)
         serial = self._storage.tpc_finish(txn)
         newrevid = handle_serials(oid, r1, r2)
-<<<<<<< HEAD
-        data, revid = utils.load_current(self._storage, oid)
-=======
         if newrevid is None and serial is not None:
             newrevid = serial
-        data, revid = self._storage.load(oid, '')
->>>>>>> 568aa533
+        data, revid = utils.load_current(self._storage, oid)
         value = zodb_unpickle(data)
         eq(value, MinPO(11))
         eq(revid, newrevid)
