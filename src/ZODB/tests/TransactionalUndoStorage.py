--- conflicted
+++ resolved
@@ -727,14 +727,9 @@
         from .ConflictResolution import PCounter
         db = DB(self._storage)
 
-<<<<<<< HEAD
         cn = db.open()
         cn.root.x = PCounter()
         transaction.commit()
-=======
-        with db.transaction() as conn:
-            conn.root.x = PCounter()
->>>>>>> a2da8235
 
         for i in range(4):
             with db.transaction() as conn:
@@ -743,20 +738,13 @@
 
         ids = [l['id'] for l in db.undoLog(1, 3)]
         if reverse:
-<<<<<<< HEAD
             ids.reverse()
-=======
-            ids = list(reversed(ids))
->>>>>>> a2da8235
 
         db.undoMultiple(ids)
         transaction.commit()
 
-<<<<<<< HEAD
         self.assertEqual(cn.root.x._value, 2)
         cn.close()
 
-=======
->>>>>>> a2da8235
     def checkUndoMultipleConflictResolutionReversed(self):
         self.checkUndoMultipleConflictResolution(True)