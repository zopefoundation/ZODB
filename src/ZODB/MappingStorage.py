##############################################################################
#
# Copyright (c) Zope Foundation and Contributors.
# All Rights Reserved.
#
# This software is subject to the provisions of the Zope Public License,
# Version 2.1 (ZPL).  A copy of the ZPL should accompany this distribution.
# THIS SOFTWARE IS PROVIDED "AS IS" AND ANY AND ALL EXPRESS OR IMPLIED
# WARRANTIES ARE DISCLAIMED, INCLUDING, BUT NOT LIMITED TO, THE IMPLIED
# WARRANTIES OF TITLE, MERCHANTABILITY, AGAINST INFRINGEMENT, AND FITNESS
# FOR A PARTICULAR PURPOSE
#
##############################################################################
"""A simple in-memory mapping-based ZODB storage

This storage provides an example implementation of a fairly full
storage without distracting storage details.
"""

import BTrees
import time
import ZODB.BaseStorage
import ZODB.interfaces
import ZODB.POSException
import ZODB.TimeStamp
import ZODB.utils
import zope.interface


@zope.interface.implementer(
<<<<<<< HEAD
        ZODB.interfaces.IStorage,
        ZODB.interfaces.IStorageIteration,
        ZODB.interfaces.IStorageLoadBeforeEx,
        )
=======
    ZODB.interfaces.IStorage,
    ZODB.interfaces.IStorageIteration,
)
>>>>>>> bc13ca74
class MappingStorage(object):
    """In-memory storage implementation

    Note that this implementation is somewhat naive and inefficient
    with regard to locking.  Its implementation is primarily meant to
    be a simple illustration of storage implementation. It's also
    useful for testing and exploration where scalability and efficiency
    are unimportant.
    """

    def __init__(self, name='MappingStorage'):
        """Create a mapping storage

        The name parameter is used by the
        :meth:`~ZODB.interfaces.IStorage.getName` and
        :meth:`~ZODB.interfaces.IStorage.sortKey` methods.
        """
        self.__name__ = name
        self._data = {}                               # {oid->{tid->pickle}}
        # {tid->TransactionRecord}
        self._transactions = BTrees.OOBTree.OOBTree()
        self._ltid = ZODB.utils.z64
        self._last_pack = None
        self._lock = ZODB.utils.RLock()
        self._commit_lock = ZODB.utils.Lock()
        self._opened = True
        self._transaction = None
        self._oid = 0

    ######################################################################
    # Preconditions:

    def opened(self):
        """The storage is open
        """
        return self._opened

    def not_in_transaction(self):
        """The storage is not committing a transaction
        """
        return self._transaction is None

    #
    ######################################################################

    # testing framework (lame)
    def cleanup(self):
        pass

    # ZODB.interfaces.IStorage
    @ZODB.utils.locked
    def close(self):
        self._opened = False

    # ZODB.interfaces.IStorage
    def getName(self):
        return self.__name__

    # ZODB.interfaces.IStorage
    @ZODB.utils.locked(opened)
    def getSize(self):
        size = 0
        for oid, tid_data in self._data.items():
            size += 50
            for tid, pickle in tid_data.items():
                size += 100+len(pickle)
        return size

    # ZEO.interfaces.IServeable
    @ZODB.utils.locked(opened)
    def getTid(self, oid):
        tid_data = self._data.get(oid)
        if tid_data:
            return tid_data.maxKey()
        raise ZODB.POSException.POSKeyError(oid)

    # ZODB.interfaces.IStorage
    @ZODB.utils.locked(opened)
    def history(self, oid, size=1):
        tid_data = self._data.get(oid)
        if not tid_data:
            raise ZODB.POSException.POSKeyError(oid)

        tids = tid_data.keys()[-size:]
        tids.reverse()
        return [
            dict(
                time=ZODB.TimeStamp.TimeStamp(tid).timeTime(),
                tid=tid,
                serial=tid,
                user_name=self._transactions[tid].user,
                description=self._transactions[tid].description,
                extension=self._transactions[tid].extension,
                size=len(tid_data[tid])
            )
            for tid in tids]

    # ZODB.interfaces.IStorage
    def isReadOnly(self):
        return False

    # ZODB.interfaces.IStorageIteration
    def iterator(self, start=None, end=None):
        for transaction_record in self._transactions.values(start, end):
            yield transaction_record

    # ZODB.interfaces.IStorage
    @ZODB.utils.locked(opened)
    def lastTransaction(self):
        return self._ltid

    # ZODB.interfaces.IStorage
    @ZODB.utils.locked(opened)
    def __len__(self):
        return len(self._data)

    load = ZODB.utils.load_current

    # ZODB.interfaces.IStorageLoadBeforeEx
    @ZODB.utils.locked(opened)
    def loadBeforeEx(self, oid, before):
        z64 = ZODB.utils.z64
        tid_data = self._data.get(oid)
        if not tid_data:
            return None, z64
        if before == z64:
            return None, z64
        at = ZODB.utils.p64(ZODB.utils.u64(before)-1)
        tids_at = tid_data.keys(None, at)
        if not tids_at:
            return None, z64
        serial = tids_at[-1]
        return tid_data[serial], serial

    # ZODB.interfaces.IStorage
    @ZODB.utils.locked(opened)
    def loadBefore(self, oid, tid):
        tid_data = self._data.get(oid)
        if tid_data:
            before = ZODB.utils.u64(tid)
            if not before:
                return None
            before = ZODB.utils.p64(before-1)
            tids_before = tid_data.keys(None, before)
            if tids_before:
                tids_after = tid_data.keys(tid, None)
                tid = tids_before[-1]
                return (tid_data[tid], tid,
                        (tids_after and tids_after[0] or None)
                        )
        else:
            raise ZODB.POSException.POSKeyError(oid)

    # ZODB.interfaces.IStorage

    @ZODB.utils.locked(opened)
    def loadSerial(self, oid, serial):
        tid_data = self._data.get(oid)
        if tid_data:
            try:
                return tid_data[serial]
            except KeyError:
                pass

        raise ZODB.POSException.POSKeyError(oid, serial)

    # ZODB.interfaces.IStorage
    @ZODB.utils.locked(opened)
    def new_oid(self):
        self._oid += 1
        return ZODB.utils.p64(self._oid)

    # ZODB.interfaces.IStorage
    @ZODB.utils.locked(opened)
    def pack(self, t, referencesf, gc=True):
        if not self._data:
            return

        stop = ZODB.TimeStamp.TimeStamp(*time.gmtime(t)[:5]+(t % 60,)).raw()
        if self._last_pack is not None and self._last_pack >= stop:
            if self._last_pack == stop:
                return
            raise ValueError("Already packed to a later time")

        self._last_pack = stop
        transactions = self._transactions

        # Step 1, remove old non-current records
        for oid, tid_data in self._data.items():
            tids_to_remove = tid_data.keys(None, stop)
            if tids_to_remove:
                tids_to_remove.pop()    # Keep the last, if any

                if tids_to_remove:
                    for tid in tids_to_remove:
                        del tid_data[tid]
                        if transactions[tid].pack(oid):
                            del transactions[tid]

        if gc:
            # Step 2, GC.  A simple sweep+copy
            new_data = BTrees.OOBTree.OOBTree()
            to_copy = set([ZODB.utils.z64])
            while to_copy:
                oid = to_copy.pop()
                tid_data = self._data.pop(oid)
                new_data[oid] = tid_data
                for pickle in tid_data.values():
                    for oid in referencesf(pickle):
                        if oid in new_data:
                            continue
                        to_copy.add(oid)

            # Remove left over data from transactions
            for oid, tid_data in self._data.items():
                for tid in tid_data:
                    if transactions[tid].pack(oid):
                        del transactions[tid]

            self._data.clear()
            self._data.update(new_data)

    # ZODB.interfaces.IStorage
    def registerDB(self, db):
        pass

    # ZODB.interfaces.IStorage
    def sortKey(self):
        return self.__name__

    # ZODB.interfaces.IStorage
    @ZODB.utils.locked(opened)
    def store(self, oid, serial, data, version, transaction):
        assert not version, "Versions are not supported"
        if transaction is not self._transaction:
            raise ZODB.POSException.StorageTransactionError(self, transaction)

        old_tid = None
        tid_data = self._data.get(oid)
        if tid_data:
            old_tid = tid_data.maxKey()
            if serial != old_tid:
                raise ZODB.POSException.ConflictError(
                    oid=oid, serials=(old_tid, serial), data=data)

        self._tdata[oid] = data

    checkCurrentSerialInTransaction = (
        ZODB.BaseStorage.checkCurrentSerialInTransaction)

    # ZODB.interfaces.IStorage
    @ZODB.utils.locked(opened)
    def tpc_abort(self, transaction):
        if transaction is not self._transaction:
            return
        self._transaction = None
        self._commit_lock.release()

    # ZODB.interfaces.IStorage
    def tpc_begin(self, transaction, tid=None):
        with self._lock:

            ZODB.utils.check_precondition(self.opened)

            # The tid argument exists to support testing.
            if transaction is self._transaction:
                raise ZODB.POSException.StorageTransactionError(
                    "Duplicate tpc_begin calls for same transaction")

        self._commit_lock.acquire()

        with self._lock:
            self._transaction = transaction
            self._tdata = {}
            if tid is None:
                if self._transactions:
                    old_tid = self._transactions.maxKey()
                else:
                    old_tid = None
                tid = ZODB.utils.newTid(old_tid)
            self._tid = tid

    # ZODB.interfaces.IStorage
    @ZODB.utils.locked(opened)
    def tpc_finish(self, transaction, func=lambda tid: None):
        if (transaction is not self._transaction):
            raise ZODB.POSException.StorageTransactionError(
                "tpc_finish called with wrong transaction")

        tid = self._tid
        func(tid)

        tdata = self._tdata
        for oid in tdata:
            tid_data = self._data.get(oid)
            if tid_data is None:
                tid_data = BTrees.OOBTree.OOBucket()
                self._data[oid] = tid_data
            tid_data[tid] = tdata[oid]

        self._ltid = tid
        self._transactions[tid] = TransactionRecord(tid, transaction, tdata)
        self._transaction = None
        del self._tdata
        self._commit_lock.release()
        return tid

    # ZEO.interfaces.IServeable
    @ZODB.utils.locked(opened)
    def tpc_transaction(self):
        return self._transaction

    # ZODB.interfaces.IStorage
    def tpc_vote(self, transaction):
        if transaction is not self._transaction:
            raise ZODB.POSException.StorageTransactionError(
                "tpc_vote called with wrong transaction")


class TransactionRecord(object):

    status = ' '

    def __init__(self, tid, transaction, data):
        self.tid = tid
        self.user = transaction.user
        self.description = transaction.description
        extension = transaction.extension
        self.extension = extension
        self.data = data

    _extension = property(lambda self: self.extension,
                          lambda self, v: setattr(self, 'extension', v),
                          )

    def __iter__(self):
        for oid, data in self.data.items():
            yield DataRecord(oid, self.tid, data)

    def pack(self, oid):
        self.status = 'p'
        del self.data[oid]
        return not self.data


@zope.interface.implementer(ZODB.interfaces.IStorageRecordInformation)
class DataRecord(object):
    """Abstract base class for iterator protocol"""

    version = ''
    data_txn = None

    def __init__(self, oid, tid, data):
        self.oid = oid
        self.tid = tid
        self.data = data


def DB(*args, **kw):
    return ZODB.DB(MappingStorage(), *args, **kw)<|MERGE_RESOLUTION|>--- conflicted
+++ resolved
@@ -28,16 +28,10 @@
 
 
 @zope.interface.implementer(
-<<<<<<< HEAD
-        ZODB.interfaces.IStorage,
-        ZODB.interfaces.IStorageIteration,
-        ZODB.interfaces.IStorageLoadBeforeEx,
-        )
-=======
     ZODB.interfaces.IStorage,
     ZODB.interfaces.IStorageIteration,
+    ZODB.interfaces.IStorageLoadBeforeEx,
 )
->>>>>>> bc13ca74
 class MappingStorage(object):
     """In-memory storage implementation
 
