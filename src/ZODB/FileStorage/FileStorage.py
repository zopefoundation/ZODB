##############################################################################
#
# Copyright (c) 2001, 2002 Zope Corporation and Contributors.
# All Rights Reserved.
#
# This software is subject to the provisions of the Zope Public License,
# Version 2.1 (ZPL).  A copy of the ZPL should accompany this distribution.
# THIS SOFTWARE IS PROVIDED "AS IS" AND ANY AND ALL EXPRESS OR IMPLIED
# WARRANTIES ARE DISCLAIMED, INCLUDING, BUT NOT LIMITED TO, THE IMPLIED
# WARRANTIES OF TITLE, MERCHANTABILITY, AGAINST INFRINGEMENT, AND FITNESS
# FOR A PARTICULAR PURPOSE
#
##############################################################################
"""Storage implementation using a log written to a single file.
"""

<<<<<<< HEAD
from cPickle import Pickler, Unpickler, loads
from persistent.TimeStamp import TimeStamp
from struct import pack, unpack
from types import StringType
from zc.lockfile import LockFile
from ZODB.FileStorage.format import CorruptedDataError
=======
from __future__ import with_statement

from cPickle import Pickler, loads
from persistent.TimeStamp import TimeStamp
from struct import pack, unpack
from zc.lockfile import LockFile
from ZODB.FileStorage.format import CorruptedError, CorruptedDataError
>>>>>>> c9116c71
from ZODB.FileStorage.format import FileStorageFormatter, DataHeader
from ZODB.FileStorage.format import TRANS_HDR, TRANS_HDR_LEN
from ZODB.FileStorage.format import TxnHeader, DATA_HDR, DATA_HDR_LEN
from ZODB.FileStorage.fspack import FileStoragePacker
from ZODB.fsIndex import fsIndex
from ZODB import BaseStorage, ConflictResolution, POSException
<<<<<<< HEAD
from ZODB.loglevels import BLATHER
=======
>>>>>>> c9116c71
from ZODB.POSException import UndoError, POSKeyError, MultipleUndoErrors
from ZODB.utils import p64, u64, z64

import base64
<<<<<<< HEAD
=======
import BTrees.OOBTree
import contextlib
>>>>>>> c9116c71
import errno
import logging
import os
import threading
import time
import ZODB.blob
import ZODB.interfaces
import zope.interface
import ZODB.utils

# Not all platforms have fsync
fsync = getattr(os, "fsync", None)

packed_version = "FS21"

logger = logging.getLogger('ZODB.FileStorage')

def panic(message, *data):
    logger.critical(message, *data)
    raise CorruptedTransactionError(message % data)

class FileStorageError(POSException.StorageError):
    pass

class PackError(FileStorageError):
    pass

class FileStorageFormatError(FileStorageError):
    """Invalid file format

    The format of the given file is not valid.
    """

class CorruptedFileStorageError(FileStorageError,
                                POSException.StorageSystemError):
    """Corrupted file storage."""

class CorruptedTransactionError(CorruptedFileStorageError):
    pass

class FileStorageQuotaError(FileStorageError,
                            POSException.StorageSystemError):
    """File storage quota exceeded."""

# Intended to be raised only in fspack.py, and ignored here.
class RedundantPackWarning(FileStorageError):
    pass

class TempFormatter(FileStorageFormatter):
    """Helper class used to read formatted FileStorage data."""

    def __init__(self, afile):
        self._file = afile

class FileStorage(
    FileStorageFormatter,
    ZODB.blob.BlobStorageMixin,
    ConflictResolution.ConflictResolvingStorage,
    BaseStorage.BaseStorage,
    ):

    zope.interface.implements(
        ZODB.interfaces.IStorage,
        ZODB.interfaces.IStorageRestoreable,
        ZODB.interfaces.IStorageIteration,
        ZODB.interfaces.IStorageUndoable,
        ZODB.interfaces.IStorageCurrentRecordIteration,
        ZODB.interfaces.IExternalGC,
        )

    # Set True while a pack is in progress; undo is blocked for the duration.
    _pack_is_in_progress = False

    def __init__(self, file_name, create=False, read_only=False, stop=None,
<<<<<<< HEAD
                 quota=None, pack_gc=True, packer=None, blob_dir=None):
=======
                 quota=None, pack_gc=True, pack_keep_old=True, packer=None,
                 blob_dir=None):
>>>>>>> c9116c71

        if read_only:
            self._is_read_only = True
            if create:
                raise ValueError("can't create a read-only file")
        elif stop is not None:
            raise ValueError("time-travel only supported in read-only mode")

        if stop is None:
            stop='\377'*8

        # Lock the database and set up the temp file.
        if not read_only:
            # Create the lock file
            self._lock_file = LockFile(file_name + '.lock')
            self._tfile = open(file_name + '.tmp', 'w+b')
            self._tfmt = TempFormatter(self._tfile)
        else:
            self._tfile = None

        self._file_name = os.path.abspath(file_name)

        self._pack_gc = pack_gc
        self.pack_keep_old = pack_keep_old
        if packer is not None:
            self.packer = packer

        BaseStorage.BaseStorage.__init__(self, file_name)

        index, tindex = self._newIndexes()
        self._initIndex(index, tindex)

        # Now open the file

        self._file = None
        if not create:
            try:
                self._file = open(file_name, read_only and 'rb' or 'r+b')
            except IOError, exc:
                if exc.errno == errno.EFBIG:
                    # The file is too big to open.  Fail visibly.
                    raise
                if exc.errno == errno.ENOENT:
                    # The file doesn't exist.  Create it.
                    create = 1
                # If something else went wrong, it's hard to guess
                # what the problem was.  If the file does not exist,
                # create it.  Otherwise, fail.
                if os.path.exists(file_name):
                    raise
                else:
                    create = 1

        if self._file is None and create:
            if os.path.exists(file_name):
                os.remove(file_name)
            self._file = open(file_name, 'w+b')
            self._file.write(packed_version)

        self._files = FilePool(self._file_name)
        r = self._restore_index()
        if r is not None:
            self._used_index = 1 # Marker for testing
            index, start, ltid = r

            self._initIndex(index, tindex)
            self._pos, self._oid, tid = read_index(
                self._file, file_name, index, tindex, stop,
                ltid=ltid, start=start, read_only=read_only,
                )
        else:
            self._used_index = 0 # Marker for testing
            self._pos, self._oid, tid = read_index(
                self._file, file_name, index, tindex, stop,
                read_only=read_only,
                )
            self._save_index()

        self._ltid = tid

        # self._pos should always point just past the last
        # transaction.  During 2PC, data is written after _pos.
        # invariant is restored at tpc_abort() or tpc_finish().

        self._ts = tid = TimeStamp(tid)
        t = time.time()
        t = TimeStamp(*time.gmtime(t)[:5] + (t % 60,))
        if tid > t:
            seconds = tid.timeTime() - t.timeTime()
            complainer = logger.warning
            if seconds > 30 * 60:   # 30 minutes -- way screwed up
                complainer = logger.critical
            complainer("%s Database records %d seconds in the future",
                       file_name, seconds)

        self._quota = quota

<<<<<<< HEAD
        self.blob_dir = blob_dir
        if blob_dir:
=======
        if blob_dir:
            self.blob_dir = os.path.abspath(blob_dir)
            if create and os.path.exists(self.blob_dir):
                ZODB.blob.remove_committed_dir(self.blob_dir)

>>>>>>> c9116c71
            self._blob_init(blob_dir)
            zope.interface.alsoProvides(self,
                                        ZODB.interfaces.IBlobStorageRestoreable)
        else:
<<<<<<< HEAD
=======
            self.blob_dir = None
>>>>>>> c9116c71
            self._blob_init_no_blobs()

    def copyTransactionsFrom(self, other):
        if self.blob_dir:
            return ZODB.blob.BlobStorageMixin.copyTransactionsFrom(self, other)
        else:
            return BaseStorage.BaseStorage.copyTransactionsFrom(self, other)

    def _initIndex(self, index, tindex):
        self._index=index
        self._tindex=tindex
        self._index_get=index.get

    def __len__(self):
        return len(self._index)

    def _newIndexes(self):
        # hook to use something other than builtin dict
        return fsIndex(), {}

    _saved = 0
    def _save_index(self):
        """Write the database index to a file to support quick startup."""

        if self._is_read_only:
            return

        index_name = self.__name__ + '.index'
        tmp_name = index_name + '.index_tmp'

        self._index.save(self._pos, tmp_name)

        try:
            try:
                os.remove(index_name)
            except OSError:
                pass
            os.rename(tmp_name, index_name)
        except: pass

        self._saved += 1

    def _clear_index(self):
        index_name = self.__name__ + '.index'
        if os.path.exists(index_name):
            try:
                os.remove(index_name)
            except OSError:
                pass

    def _sane(self, index, pos):
        """Sanity check saved index data by reading the last undone trans

        Basically, we read the last not undone transaction and
        check to see that the included records are consistent
        with the index.  Any invalid record records or inconsistent
        object positions cause zero to be returned.
        """
        r = self._check_sanity(index, pos)
        if not r:
            logger.warning("Ignoring index for %s", self._file_name)
        return r

    def _check_sanity(self, index, pos):

        if pos < 100:
            return 0 # insane
        self._file.seek(0, 2)
        if self._file.tell() < pos:
            return 0 # insane
        ltid = None

        max_checked = 5
        checked = 0

        while checked < max_checked:
            self._file.seek(pos - 8)
            rstl = self._file.read(8)
            tl = u64(rstl)
            pos = pos - tl - 8
            if pos < 4:
                return 0 # insane
            h = self._read_txn_header(pos)
            if not ltid:
                ltid = h.tid
            if h.tlen != tl:
                return 0 # inconsistent lengths
            if h.status == 'u':
                continue # undone trans, search back
            if h.status not in ' p':
                return 0 # insane
            if tl < h.headerlen():
                return 0 # insane
            tend = pos + tl
            opos = pos + h.headerlen()
            if opos == tend:
                continue # empty trans

            while opos < tend and checked < max_checked:
                # Read the data records for this transaction
                h = self._read_data_header(opos)

                if opos + h.recordlen() > tend or h.tloc != pos:
                    return 0

                if index.get(h.oid, 0) != opos:
                    return 0 # insane

                checked += 1

                opos = opos + h.recordlen()

            return ltid

    def _restore_index(self):
        """Load database index to support quick startup."""
        # Returns (index, pos, tid), or None in case of error.
        # The index returned is always an instance of fsIndex.  If the
        # index cached in the file is a Python dict, it's converted to
        # fsIndex here, and, if we're not in read-only mode, the .index
        # file is rewritten with the converted fsIndex so we don't need to
        # convert it again the next time.
        file_name=self.__name__
        index_name=file_name+'.index'

        if os.path.exists(index_name):
            try:
                info = fsIndex.load(index_name)
            except:
                logger.exception('loading index')
                return None
        else:
            return None

        index = info.get('index')
        pos = info.get('pos')
        if index is None or pos is None:
            return None
        pos = long(pos)

        if (isinstance(index, dict) or
                (isinstance(index, fsIndex) and
                 isinstance(index._data, dict))):
            # Convert dictionary indexes to fsIndexes *or* convert fsIndexes
            # which have a dict `_data` attribute to a new fsIndex (newer
            # fsIndexes have an OOBTree as `_data`).
            newindex = fsIndex()
            newindex.update(index)
            index = newindex
            if not self._is_read_only:
                # Save the converted index.
                f = open(index_name, 'wb')
                p = Pickler(f, 1)
                info['index'] = index
                p.dump(info)
                f.close()
                # Now call this method again to get the new data.
                return self._restore_index()

        tid = self._sane(index, pos)
        if not tid:
            return None

        return index, pos, tid

    def close(self):
        self._file.close()
        self._files.close()
        if hasattr(self,'_lock_file'):
            self._lock_file.close()
        if self._tfile:
            self._tfile.close()
        try:
            self._save_index()
        except:
            # Log the error and continue
            logger.error("Error saving index on close()", exc_info=True)

    def getSize(self):
        return self._pos

    def _lookup_pos(self, oid):
        try:
            return self._index[oid]
        except KeyError:
            raise POSKeyError(oid)
        except TypeError:
            raise TypeError("invalid oid %r" % (oid,))

    def load(self, oid, version=''):
        """Return pickle data and serial number."""
        assert not version

        with self._files.get() as _file:
            pos = self._lookup_pos(oid)
            h = self._read_data_header(pos, oid, _file)
            if h.plen:
                data = _file.read(h.plen)
                return data, h.tid
            elif h.back:
                # Get the data from the backpointer, but tid from
                # current txn.
                data = self._loadBack_impl(oid, h.back, _file=_file)[0]
                return data, h.tid
            else:
                raise POSKeyError(oid)

    def loadSerial(self, oid, serial):
        with self._lock:
            pos = self._lookup_pos(oid)
            while 1:
                h = self._read_data_header(pos, oid)
                if h.tid == serial:
                    break
                pos = h.prev
                if not pos:
                    raise POSKeyError(oid)
            if h.plen:
                return self._file.read(h.plen)
            else:
                return self._loadBack_impl(oid, h.back)[0]

    def loadBefore(self, oid, tid):
        with self._files.get() as _file:
            pos = self._lookup_pos(oid)
            end_tid = None
            while True:
                h = self._read_data_header(pos, oid, _file)
                if h.tid < tid:
                    break

                pos = h.prev
                end_tid = h.tid
                if not pos:
                    return None

            if h.back:
                data, _, _, _ = self._loadBack_impl(oid, h.back, _file=_file)
                return data, h.tid, end_tid
            else:
                return _file.read(h.plen), h.tid, end_tid

    def store(self, oid, oldserial, data, version, transaction):
        if self._is_read_only:
            raise POSException.ReadOnlyError()
        if transaction is not self._transaction:
            raise POSException.StorageTransactionError(self, transaction)
        assert not version

        with self._lock:
            if oid > self._oid:
                self.set_max_oid(oid)
            old = self._index_get(oid, 0)
            committed_tid = None
            pnv = None
            if old:
                h = self._read_data_header(old, oid)
                committed_tid = h.tid

                if oldserial != committed_tid:
                    rdata = self.tryToResolveConflict(oid, committed_tid,
                                                     oldserial, data)
                    if rdata is None:
                        raise POSException.ConflictError(
                            oid=oid, serials=(committed_tid, oldserial),
                            data=data)
                    else:
                        data = rdata

            pos = self._pos
            here = pos + self._tfile.tell() + self._thl
            self._tindex[oid] = here
            new = DataHeader(oid, self._tid, old, pos, 0, len(data))

            self._tfile.write(new.asString())
            self._tfile.write(data)

            # Check quota
            if self._quota is not None and here > self._quota:
                raise FileStorageQuotaError(
                    "The storage quota has been exceeded.")

            if old and oldserial != committed_tid:
                return ConflictResolution.ResolvedSerial
            else:
                return self._tid

    def deleteObject(self, oid, oldserial, transaction):
        if self._is_read_only:
            raise POSException.ReadOnlyError()
        if transaction is not self._transaction:
            raise POSException.StorageTransactionError(self, transaction)

        with self._lock:
            old = self._index_get(oid, 0)
            if not old:
                raise POSException.POSKeyError(oid)
            h = self._read_data_header(old, oid)
            committed_tid = h.tid

            if oldserial != committed_tid:
                raise POSException.ConflictError(
                    oid=oid, serials=(committed_tid, oldserial))

            pos = self._pos
            here = pos + self._tfile.tell() + self._thl
            self._tindex[oid] = here
            new = DataHeader(oid, self._tid, old, pos, 0, 0)
            self._tfile.write(new.asString())
            self._tfile.write(z64)

            # Check quota
            if self._quota is not None and here > self._quota:
                raise FileStorageQuotaError(
                    "The storage quota has been exceeded.")

    def _data_find(self, tpos, oid, data):
        # Return backpointer for oid.  Must call with the lock held.
        # This is a file offset to oid's data record if found, else 0.
        # The data records in the transaction at tpos are searched for oid.
        # If a data record for oid isn't found, returns 0.
        # Else if oid's data record contains a backpointer, that
        # backpointer is returned.
        # Else oid's data record contains the data, and the file offset of
        # oid's data record is returned.  This data record should contain
        # a pickle identical to the 'data' argument.

        # Unclear:  If the length of the stored data doesn't match len(data),
        # an exception is raised.  If the lengths match but the data isn't
        # the same, 0 is returned.  Why the discrepancy?
        self._file.seek(tpos)
        h = self._file.read(TRANS_HDR_LEN)
        tid, tl, status, ul, dl, el = unpack(TRANS_HDR, h)
        self._file.read(ul + dl + el)
        tend = tpos + tl + 8
        pos = self._file.tell()
        while pos < tend:
            h = self._read_data_header(pos)
            if h.oid == oid:
                # Make sure this looks like the right data record
                if h.plen == 0:
                    # This is also a backpointer.  Gotta trust it.
                    return pos
                if h.plen != len(data):
                    # The expected data doesn't match what's in the
                    # backpointer.  Something is wrong.
                    logger.error("Mismatch between data and"
                                 " backpointer at %d", pos)
                    return 0
                _data = self._file.read(h.plen)
                if data != _data:
                    return 0
                return pos
            pos += h.recordlen()
            self._file.seek(pos)
        return 0

    def restore(self, oid, serial, data, version, prev_txn, transaction):
        # A lot like store() but without all the consistency checks.  This
        # should only be used when we /know/ the data is good, hence the
        # method name.  While the signature looks like store() there are some
        # differences:
        #
        # - serial is the serial number of /this/ revision, not of the
        #   previous revision.  It is used instead of self._tid, which is
        #   ignored.
        #
        # - Nothing is returned
        #
        # - data can be None, which indicates a George Bailey object
        #   (i.e. one who's creation has been transactionally undone).
        #
        # prev_txn is a backpointer.  In the original database, it's possible
        # that the data was actually living in a previous transaction.  This
        # can happen for transactional undo and other operations, and is used
        # as a space saving optimization.  Under some circumstances the
        # prev_txn may not actually exist in the target database (i.e. self)
        # for example, if it's been packed away.  In that case, the prev_txn
        # should be considered just a hint, and is ignored if the transaction
        # doesn't exist.
        if self._is_read_only:
            raise POSException.ReadOnlyError()
        if transaction is not self._transaction:
            raise POSException.StorageTransactionError(self, transaction)
        if version:
            raise TypeError("Versions are no-longer supported")

        with self._lock:
            if oid > self._oid:
                self.set_max_oid(oid)
            prev_pos = 0
            if prev_txn is not None:
                prev_txn_pos = self._txn_find(prev_txn, 0)
                if prev_txn_pos:
                    prev_pos = self._data_find(prev_txn_pos, oid, data)
            old = self._index_get(oid, 0)
            # Calculate the file position in the temporary file
            here = self._pos + self._tfile.tell() + self._thl
            # And update the temp file index
            self._tindex[oid] = here
            if prev_pos:
                # If there is a valid prev_pos, don't write data.
                data = None
            if data is None:
                dlen = 0
            else:
                dlen = len(data)

            # Write the recovery data record
            new = DataHeader(oid, serial, old, self._pos, 0, dlen)

            self._tfile.write(new.asString())

            # Finally, write the data or a backpointer.
            if data is None:
                if prev_pos:
                    self._tfile.write(p64(prev_pos))
                else:
                    # Write a zero backpointer, which indicates an
                    # un-creation transaction.
                    self._tfile.write(z64)
            else:
                self._tfile.write(data)

    def supportsUndo(self):
        return 1

    def _clear_temp(self):
        self._tindex.clear()
        if self._tfile is not None:
            self._tfile.seek(0)

    def _begin(self, tid, u, d, e):
        self._nextpos = 0
        self._thl = TRANS_HDR_LEN + len(u) + len(d) + len(e)
        if self._thl > 65535:
            # one of u, d, or e may be > 65535
            # We have to check lengths here because struct.pack
            # doesn't raise an exception on overflow!
            if len(u) > 65535:
                raise FileStorageError('user name too long')
            if len(d) > 65535:
                raise FileStorageError('description too long')
            if len(e) > 65535:
                raise FileStorageError('too much extension data')

    def tpc_vote(self, transaction):
        with self._lock:
            if transaction is not self._transaction:
                raise POSException.StorageTransactionError(
                    "tpc_vote called with wrong transaction")
            dlen = self._tfile.tell()
            if not dlen:
                return # No data in this trans
            self._tfile.seek(0)
            user, descr, ext = self._ude

            self._file.seek(self._pos)
            tl = self._thl + dlen

            try:
                h = TxnHeader(self._tid, tl, "c", len(user),
                              len(descr), len(ext))
                h.user = user
                h.descr = descr
                h.ext = ext
                self._file.write(h.asString())
                ZODB.utils.cp(self._tfile, self._file, dlen)
                self._file.write(p64(tl))
                self._file.flush()
            except:
                # Hm, an error occurred writing out the data. Maybe the
                # disk is full. We don't want any turd at the end.
                self._file.truncate(self._pos)
                raise
            self._nextpos = self._pos + (tl + 8)

    def tpc_finish(self, transaction, f=None):
        with self._files.write_lock():
            with self._lock:
                if transaction is not self._transaction:
                    raise POSException.StorageTransactionError(
                        "tpc_finish called with wrong transaction")
                try:
                    if f is not None:
                        f(self._tid)
                    u, d, e = self._ude
                    self._finish(self._tid, u, d, e)
                    self._clear_temp()
                finally:
                    self._ude = None
                    self._transaction = None
                    self._commit_lock_release()

    def _finish(self, tid, u, d, e):
        # If self._nextpos is 0, then the transaction didn't write any
        # data, so we don't bother writing anything to the file.
        if self._nextpos:
            # Clear the checkpoint flag
            self._file.seek(self._pos+16)
            self._file.write(self._tstatus)
            try:
                # At this point, we may have committed the data to disk.
                # If we fail from here, we're in bad shape.
                self._finish_finish(tid)
            except:
                # Ouch.  This is bad.  Let's try to get back to where we were
                # and then roll over and die
                logger.critical("Failure in _finish. Closing.", exc_info=True)
                self.close()
                raise

    def _finish_finish(self, tid):
        # This is a separate method to allow tests to replace it with
        # something broken. :)

        self._file.flush()
        if fsync is not None:
            fsync(self._file.fileno())

        self._pos = self._nextpos
        self._index.update(self._tindex)
        self._ltid = tid
        self._blob_tpc_finish()

    def _abort(self):
        if self._nextpos:
            self._file.truncate(self._pos)
            self._nextpos=0
            self._blob_tpc_abort()

    def _undoDataInfo(self, oid, pos, tpos):
        """Return the tid, data pointer, and data for the oid record at pos
        """
        if tpos:
            pos = tpos - self._pos - self._thl
            tpos = self._tfile.tell()
            h = self._tfmt._read_data_header(pos, oid)
            afile = self._tfile
        else:
            h = self._read_data_header(pos, oid)
            afile = self._file
        if h.oid != oid:
            raise UndoError("Invalid undo transaction id", oid)

        if h.plen:
            data = afile.read(h.plen)
        else:
            data = ''
            pos = h.back

        if tpos:
            self._tfile.seek(tpos) # Restore temp file to end

        return h.tid, pos, data

    def getTid(self, oid):
        with self._lock:
            pos = self._lookup_pos(oid)
            h = self._read_data_header(pos, oid)
            if h.plen == 0 and h.back == 0:
                # Undone creation
                raise POSKeyError(oid)
            return h.tid

    def _transactionalUndoRecord(self, oid, pos, tid, pre):
        """Get the undo information for a data record

        'pos' points to the data header for 'oid' in the transaction
        being undone.  'tid' refers to the transaction being undone.
        'pre' is the 'prev' field of the same data header.

        Return a 3-tuple consisting of a pickle, data pointer, and
        current position.  If the pickle is true, then the data
        pointer must be 0, but the pickle can be empty *and* the
        pointer 0.
        """

        copy = 1 # Can we just copy a data pointer

        # First check if it is possible to undo this record.
        tpos = self._tindex.get(oid, 0)
        ipos = self._index.get(oid, 0)
        tipos = tpos or ipos

        if tipos != pos:
            # Eek, a later transaction modified the data, but,
            # maybe it is pointing at the same data we are.
            ctid, cdataptr, cdata = self._undoDataInfo(oid, ipos, tpos)

            if cdataptr != pos:
                # We aren't sure if we are talking about the same data
                try:
                    if (
                        # The current record wrote a new pickle
                        cdataptr == tipos
                        or
                        # Backpointers are different
                        self._loadBackPOS(oid, pos) !=
                        self._loadBackPOS(oid, cdataptr)
                        ):
                        if pre and not tpos:
                            copy = 0 # we'll try to do conflict resolution
                        else:
                            # We bail if:
                            # - We don't have a previous record, which should
                            #   be impossible.
                            raise UndoError("no previous record", oid)
                except KeyError:
                    # LoadBack gave us a key error. Bail.
                    raise UndoError("_loadBack() failed", oid)

        # Return the data that should be written in the undo record.
        if not pre:
            # There is no previous revision, because the object creation
            # is being undone.
            return "", 0, ipos

        if copy:
            # we can just copy our previous-record pointer forward
            return "", pre, ipos

        try:
            bdata = self._loadBack_impl(oid, pre)[0]
        except KeyError:
            # couldn't find oid; what's the real explanation for this?
            raise UndoError("_loadBack() failed for %s", oid)
        data = self.tryToResolveConflict(oid, ctid, tid, bdata, cdata)

        if data:
            return data, 0, ipos

        raise UndoError("Some data were modified by a later transaction", oid)

    # undoLog() returns a description dict that includes an id entry.
    # The id is opaque to the client, but contains the transaction id.
    # The transactionalUndo() implementation does a simple linear
    # search through the file (from the end) to find the transaction.

    def undoLog(self, first=0, last=-20, filter=None):
        if last < 0:
            # -last is supposed to be the max # of transactions.  Convert to
            # a positive index.  Should have x - first = -last, which
            # means x = first - last.  This is spelled out here because
            # the normalization code was incorrect for years (used +1
            # instead -- off by 1), until ZODB 3.4.
            last = first - last
        with self._lock:
            if self._pack_is_in_progress:
                raise UndoError(
                    'Undo is currently disabled for database maintenance.<p>')
            us = UndoSearch(self._file, self._pos, first, last, filter)
            while not us.finished():
                # Hold lock for batches of 20 searches, so default search
                # parameters will finish without letting another thread run.
                for i in range(20):
                    if us.finished():
                        break
                    us.search()
                # Give another thread a chance, so that a long undoLog()
                # operation doesn't block all other activity.
                self._lock_release()
                self._lock_acquire()
            return us.results

    def undo(self, transaction_id, transaction):
        """Undo a transaction, given by transaction_id.

        Do so by writing new data that reverses the action taken by
        the transaction.

        Usually, we can get by with just copying a data pointer, by
        writing a file position rather than a pickle. Sometimes, we
        may do conflict resolution, in which case we actually copy
        new data that results from resolution.
        """

        if self._is_read_only:
            raise POSException.ReadOnlyError()
        if transaction is not self._transaction:
            raise POSException.StorageTransactionError(self, transaction)

        with self._lock:
          # Find the right transaction to undo and call _txn_undo_write().
          tid = base64.decodestring(transaction_id + '\n')
          assert len(tid) == 8
          tpos = self._txn_find(tid, 1)
          tindex = self._txn_undo_write(tpos)
          self._tindex.update(tindex)
          return self._tid, tindex.keys()

    def _txn_find(self, tid, stop_at_pack):
        pos = self._pos
        while pos > 39:
            self._file.seek(pos - 8)
            pos = pos - u64(self._file.read(8)) - 8
            self._file.seek(pos)
            h = self._file.read(TRANS_HDR_LEN)
            _tid = h[:8]
            if _tid == tid:
                return pos
            if stop_at_pack:
                # check the status field of the transaction header
                if h[16] == 'p':
                    break
        raise UndoError("Invalid transaction id")

    def _txn_undo_write(self, tpos):
        # a helper function to write the data records for transactional undo

        otloc = self._pos
        here = self._pos + self._tfile.tell() + self._thl
        base = here - self._tfile.tell()
        # Let's move the file pointer back to the start of the txn record.
        th = self._read_txn_header(tpos)
        if th.status != " ":
            raise UndoError('non-undoable transaction')
        tend = tpos + th.tlen
        pos = tpos + th.headerlen()
        tindex = {}

        # keep track of failures, cause we may succeed later
        failures = {}
        # Read the data records for this transaction
        while pos < tend:
            h = self._read_data_header(pos)
            if h.oid in failures:
                del failures[h.oid] # second chance!

            assert base + self._tfile.tell() == here, (here, base,
                                                       self._tfile.tell())
            try:
                p, prev, ipos = self._transactionalUndoRecord(
                    h.oid, pos, h.tid, h.prev)
            except UndoError, v:
                # Don't fail right away. We may be redeemed later!
                failures[h.oid] = v
            else:

                if self.blob_dir and not p and prev:
<<<<<<< HEAD
                    up, userial = self._loadBackTxn(h.oid, prev)
                    if ZODB.blob.is_blob_record(up):
                        # We're undoing a blob modification operation.
                        # We have to copy the blob data
                        tmp = ZODB.utils.mktemp(dir=self.fshelper.temp_dir)
                        ZODB.utils.cp(
                            self.openCommittedBlobFile(h.oid, userial),
                            open(tmp, 'wb'))
                        self._blob_storeblob(h.oid, self._tid, tmp)
                
=======
                    try:
                        up, userial = self._loadBackTxn(h.oid, prev)
                    except ZODB.POSException.POSKeyError:
                        pass # It was removed, so no need to copy data
                    else:
                        if ZODB.blob.is_blob_record(up):
                            # We're undoing a blob modification operation.
                            # We have to copy the blob data
                            tmp = ZODB.utils.mktemp(dir=self.fshelper.temp_dir)
                            ZODB.utils.cp(
                                self.openCommittedBlobFile(h.oid, userial),
                                open(tmp, 'wb'))
                            self._blob_storeblob(h.oid, self._tid, tmp)

>>>>>>> c9116c71
                new = DataHeader(h.oid, self._tid, ipos, otloc, 0, len(p))

                # TODO:  This seek shouldn't be necessary, but some other
                # bit of code is messing with the file pointer.
                assert self._tfile.tell() == here - base, (here, base,
                                                           self._tfile.tell())
                self._tfile.write(new.asString())
                if p:
                    self._tfile.write(p)
                else:
                    self._tfile.write(p64(prev))
                tindex[h.oid] = here
                here += new.recordlen()

            pos += h.recordlen()
            if pos > tend:
                raise UndoError("non-undoable transaction")

        if failures:
            raise MultipleUndoErrors(failures.items())

        return tindex

    def history(self, oid, size=1, filter=None):
        with self._lock:
            r = []
            pos = self._lookup_pos(oid)

            while 1:
                if len(r) >= size: return r
                h = self._read_data_header(pos)

                th = self._read_txn_header(h.tloc)
                if th.ext:
                    d = loads(th.ext)
                else:
                    d = {}

                d.update({"time": TimeStamp(h.tid).timeTime(),
                          "user_name": th.user,
                          "description": th.descr,
                          "tid": h.tid,
                          "size": h.plen,
                          })

                if filter is None or filter(d):
                    r.append(d)

                if h.prev:
                    pos = h.prev
                else:
                    return r

    def _redundant_pack(self, file, pos):
        assert pos > 8, pos
        file.seek(pos - 8)
        p = u64(file.read(8))
        file.seek(pos - p + 8)
        return file.read(1) not in ' u'

    @staticmethod
    def packer(storage, referencesf, stop, gc):
        # Our default packer is built around the original packer.  We
        # simply adapt the old interface to the new.  We don't really
        # want to invest much in the old packer, at least for now.
<<<<<<< HEAD
=======
        assert referencesf is not None
>>>>>>> c9116c71
        p = FileStoragePacker(storage, referencesf, stop, gc)
        opos = p.pack()
        if opos is None:
            return None
        return opos, p.index

    def pack(self, t, referencesf, gc=None):
        """Copy data from the current database file to a packed file

        Non-current records from transactions with time-stamp strings less
        than packtss are ommitted. As are all undone records.

        Also, data back pointers that point before packtss are resolved and
        the associated data are copied, since the old records are not copied.
        """
        if self._is_read_only:
            raise POSException.ReadOnlyError()

        stop=`TimeStamp(*time.gmtime(t)[:5]+(t%60,))`
        if stop==z64: raise FileStorageError('Invalid pack time')

        # If the storage is empty, there's nothing to do.
        if not self._index:
            return

        with self._lock:
            if self._pack_is_in_progress:
                raise FileStorageError('Already packing')
            self._pack_is_in_progress = True

        if gc is None:
            gc = self._pack_gc

        oldpath = self._file_name + ".old"
        if os.path.exists(oldpath):
            os.remove(oldpath)
        if self.blob_dir and os.path.exists(self.blob_dir + ".old"):
            ZODB.blob.remove_committed_dir(self.blob_dir + ".old")

<<<<<<< HEAD
=======
        cleanup = []

>>>>>>> c9116c71
        have_commit_lock = False
        try:
            pack_result = None
            try:
                pack_result = self.packer(self, referencesf, stop, gc)
            except RedundantPackWarning, detail:
                logger.info(str(detail))
            if pack_result is None:
                return
            have_commit_lock = True
            opos, index = pack_result
<<<<<<< HEAD
            self._lock_acquire()
            try:
                self._file.close()
                try:
                    os.rename(self._file_name, oldpath)
                except Exception:
=======
            with self._files.write_lock():
                with self._lock:
                    self._files.empty()
                    self._file.close()
                    try:
                        os.rename(self._file_name, oldpath)
                    except Exception:
                        self._file = open(self._file_name, 'r+b')
                        raise

                    # OK, we're beyond the point of no return
                    os.rename(self._file_name + '.pack', self._file_name)
>>>>>>> c9116c71
                    self._file = open(self._file_name, 'r+b')
                    self._initIndex(index, self._tindex)
                    self._pos = opos

            # We're basically done.  Now we need to deal with removed
            # blobs and removing the .old file (see further down).

            if self.blob_dir:
                self._commit_lock_release()
                have_commit_lock = False
                self._remove_blob_files_tagged_for_removal_during_pack()

<<<<<<< HEAD
                # OK, we're beyond the point of no return
                os.rename(self._file_name + '.pack', self._file_name)
                self._file = open(self._file_name, 'r+b')
                self._initIndex(index, self._tindex)
                self._pos = opos
                self._save_index()

                if self.blob_dir:
                    self._move_unpacked_blobs()
            finally:
                self._lock_release()
=======
>>>>>>> c9116c71
        finally:
            if have_commit_lock:
                self._commit_lock_release()
            with self._lock:
                self._pack_is_in_progress = False

        if not self.pack_keep_old:
            os.remove(oldpath)

        with self._lock:
            self._save_index()

    def _remove_blob_files_tagged_for_removal_during_pack(self):
        lblob_dir = len(self.blob_dir)
        fshelper = self.fshelper
        old = self.blob_dir+'.old'
        link_or_copy = ZODB.blob.link_or_copy

        # Helper to clean up dirs left empty after moving things to old
        def maybe_remove_empty_dir_containing(path, level=0):
            path = os.path.dirname(path)
            if len(path) <= lblob_dir or os.listdir(path):
                return

            # Path points to an empty dir.  There may be a race.  We
            # might have just removed the dir for an oid (or a parent
            # dir) and while we're cleaning up it's parent, another
            # thread is adding a new entry to it.

            # We don't have to worry about level 0, as this is just a
            # directory containing an object's revisions. If it is
            # enmpty, the object must have been garbage.

            # If the level is 1 or higher, we need to be more
            # careful.  We'll get the storage lock and double check
            # that the dir is still empty before removing it.

            removed = False
            if level:
                self._lock_acquire()
            try:
                if not os.listdir(path):
                    os.rmdir(path)
                    removed = True
            finally:
                if level:
                    self._lock_release()

            if removed:
                maybe_remove_empty_dir_containing(path, level+1)


        if self.pack_keep_old:
            # Helpers that move oid dir or revision file to the old dir.
            os.mkdir(old, 0777)
            link_or_copy(os.path.join(self.blob_dir, '.layout'),
                         os.path.join(old, '.layout'))
            def handle_file(path):
                newpath = old+path[lblob_dir:]
                dest = os.path.dirname(newpath)
                if not os.path.exists(dest):
                    os.makedirs(dest, 0700)
                os.rename(path, newpath)
            handle_dir = handle_file
        else:
            # Helpers that remove an oid dir or revision file.
            handle_file = ZODB.blob.remove_committed
            handle_dir = ZODB.blob.remove_committed_dir

        # Fist step: move or remove oids or revisions
        for line in open(os.path.join(self.blob_dir, '.removed')):
            line = line.strip().decode('hex')

            if len(line) == 8:
                # oid is garbage, re/move dir
                path = fshelper.getPathForOID(line)
                if not os.path.exists(path):
                    # Hm, already gone. Odd.
                    continue
                handle_dir(path)
                maybe_remove_empty_dir_containing(path, 1)
                continue

            if len(line) != 16:
                raise ValueError("Bad record in ", self.blob_dir, '.removed')

            oid, tid = line[:8], line[8:]
            path = fshelper.getBlobFilename(oid, tid)
            if not os.path.exists(path):
                # Hm, already gone. Odd.
                continue
            handle_file(path)
            assert not os.path.exists(path)
            maybe_remove_empty_dir_containing(path)

        os.remove(os.path.join(self.blob_dir, '.removed'))

        if not self.pack_keep_old:
            return

        # Second step, copy remaining files.
        for path, dir_names, file_names in os.walk(self.blob_dir):
            for file_name in file_names:
                if not file_name.endswith('.blob'):
                    continue
                file_path = os.path.join(path, file_name)
                dest = os.path.dirname(old+file_path[lblob_dir:])
                if not os.path.exists(dest):
                    os.makedirs(dest, 0700)
                link_or_copy(file_path, old+file_path[lblob_dir:])

    def _move_unpacked_blobs(self):
        # Move any blobs linked or copied while packing to the
        # pack dir, which will become the old dir
        lblob_dir = len(self.blob_dir)
        fshelper = self.fshelper
        old = self.blob_dir+'.old'
        os.mkdir(old, 0777)

        # Helper to clean up dirs left empty after moving things to old
        def maybe_remove_empty_dir_containing(path):
            path = os.path.dirname(path)
            if len(path) <= lblob_dir:
                return
            if not os.listdir(path):
                os.rmdir(path)
                maybe_remove_empty_dir_containing(path)

        # Helper that moves a oid dir or revision file to the old dir.
        def move(path):
            dest = os.path.dirname(old+path[lblob_dir:])
            if not os.path.exists(dest):
                os.makedirs(dest, 0700)
            os.rename(path, old+path[lblob_dir:])
            maybe_remove_empty_dir_containing(path)
            
        # Fist step: "remove" oids or revisions by moving them to .old
        # (Later, when we add an option to not keep old files, we'll
        # be able to simply remove.)
        for line in open(os.path.join(self.blob_dir, '.removed')):
            line = line.strip().decode('hex')

            if len(line) == 8:
                # oid is garbage, re/move dir
                path = fshelper.getPathForOID(line)
                if not os.path.exists(path):
                    # Hm, already gone. Odd.
                    continue
                move(path)
                continue
            
            if len(line) != 16:
                raise ValueError("Bad record in ", self.blob_dir, '.removed')
            
            oid, tid = line[:8], line[8:]
            path = fshelper.getBlobFilename(oid, tid)
            if not os.path.exists(path):
                # Hm, already gone. Odd.
                continue
            move(path)
            
        # Second step, copy remaining files.
        link_or_copy = ZODB.blob.link_or_copy
        for path, dir_names, file_names in os.walk(self.blob_dir):
            for file_name in file_names:
                if not file_name.endswith('.blob'):
                    continue
                file_path = os.path.join(path, file_name)
                dest = os.path.dirname(old+file_path[lblob_dir:])
                if not os.path.exists(dest):
                    os.makedirs(dest, 0700)
                link_or_copy(file_path, old+file_path[lblob_dir:])
        
    def iterator(self, start=None, stop=None):
        return FileIterator(self._file_name, start, stop)

    def lastTransaction(self):
        """Return transaction id for last committed transaction"""
        return self._ltid

    def lastInvalidations(self, count):
        file = self._file
        seek = file.seek
        read = file.read
        with self._lock:
            pos = self._pos
            while count > 0 and pos > 4:
                count -= 1
                seek(pos-8)
                pos = pos - 8 - u64(read(8))

            seek(0)
            return [(trans.tid, [r.oid for r in trans])
                    for trans in FileIterator(self._file_name, pos=pos)]

    def lastTid(self, oid):
        """Return last serialno committed for object oid.

        If there is no serialno for this oid -- which can only occur
        if it is a new object -- return None.
        """
        try:
            return self.getTid(oid)
        except KeyError:
            return None

    def cleanup(self):
        """Remove all files created by this storage."""
        for ext in '', '.old', '.tmp', '.lock', '.index', '.pack':
            try:
                os.remove(self._file_name + ext)
            except OSError, e:
                if e.errno != errno.ENOENT:
                    raise

    def record_iternext(self, next=None):
        index = self._index
        oid = index.minKey(next)

        oid_as_long, = unpack(">Q", oid)
        next_oid = pack(">Q", oid_as_long + 1)
        try:
            next_oid = index.minKey(next_oid)
        except ValueError: # "empty tree" error
            next_oid = None

        data, tid = self.load(oid, "")

        return oid, tid, data, next_oid



def shift_transactions_forward(index, tindex, file, pos, opos):
    """Copy transactions forward in the data file

    This might be done as part of a recovery effort
    """

    # Cache a bunch of methods
    seek=file.seek
    read=file.read
    write=file.write

    index_get=index.get

    # Initialize,
    pv=z64
    p1=opos
    p2=pos
    offset=p2-p1

    # Copy the data in two stages.  In the packing stage,
    # we skip records that are non-current or that are for
    # unreferenced objects. We also skip undone transactions.
    #
    # After the packing stage, we copy everything but undone
    # transactions, however, we have to update various back pointers.
    # We have to have the storage lock in the second phase to keep
    # data from being changed while we're copying.
    pnv=None
    while 1:

        # Read the transaction record
        seek(pos)
        h=read(TRANS_HDR_LEN)
        if len(h) < TRANS_HDR_LEN: break
        tid, stl, status, ul, dl, el = unpack(TRANS_HDR,h)
        if status=='c': break # Oops. we found a checkpoint flag.
        tl=u64(stl)
        tpos=pos
        tend=tpos+tl

        otpos=opos # start pos of output trans

        thl=ul+dl+el
        h2=read(thl)
        if len(h2) != thl:
            raise PackError(opos)

        # write out the transaction record
        seek(opos)
        write(h)
        write(h2)

        thl=TRANS_HDR_LEN+thl
        pos=tpos+thl
        opos=otpos+thl

        while pos < tend:
            # Read the data records for this transaction
            seek(pos)
            h=read(DATA_HDR_LEN)
            oid,serial,sprev,stloc,vlen,splen = unpack(DATA_HDR, h)
            assert not vlen
            plen=u64(splen)
            dlen=DATA_HDR_LEN+(plen or 8)

            tindex[oid]=opos

            if plen: p=read(plen)
            else:
                p=read(8)
                p=u64(p)
                if p >= p2: p=p-offset
                elif p >= p1:
                    # Ick, we're in trouble. Let's bail
                    # to the index and hope for the best
                    p=index_get(oid, 0)
                p=p64(p)

            # WRITE
            seek(opos)
            sprev=p64(index_get(oid, 0))
            write(pack(DATA_HDR,
                       oid, serial, sprev, p64(otpos), 0, splen))

            write(p)

            opos=opos+dlen
            pos=pos+dlen

        # skip the (intentionally redundant) transaction length
        pos=pos+8

        if status != 'u':
            index.update(tindex) # Record the position

        tindex.clear()

        write(stl)
        opos=opos+8

    return opos

def search_back(file, pos):
    seek=file.seek
    read=file.read
    seek(0,2)
    s=p=file.tell()
    while p > pos:
        seek(p-8)
        l=u64(read(8))
        if l <= 0: break
        p=p-l-8

    return p, s

def recover(file_name):
    file=open(file_name, 'r+b')
    index={}
    tindex={}

    pos, oid, tid = read_index(file, file_name, index, tindex, recover=1)
    if oid is not None:
        print "Nothing to recover"
        return

    opos=pos
    pos, sz = search_back(file, pos)
    if pos < sz:
        npos = shift_transactions_forward(index, tindex, file, pos, opos)

    file.truncate(npos)

    print "Recovered file, lost %s, ended up with %s bytes" % (
        pos-opos, npos)



def read_index(file, name, index, tindex, stop='\377'*8,
               ltid=z64, start=4L, maxoid=z64, recover=0, read_only=0):
    """Scan the file storage and update the index.

    Returns file position, max oid, and last transaction id.  It also
    stores index information in the three dictionary arguments.

    Arguments:
    file -- a file object (the Data.fs)
    name -- the name of the file (presumably file.name)
    index -- fsIndex, oid -> data record file offset
    tindex -- dictionary, oid -> data record offset
              tindex is cleared before return

    There are several default arguments that affect the scan or the
    return values.  TODO:  document them.

    start -- the file position at which to start scanning for oids added
             beyond the ones the passed-in indices know about.  The .index
             file caches the highest ._pos FileStorage knew about when the
             the .index file was last saved, and that's the intended value
             to pass in for start; accept the default (and pass empty
             indices) to recreate the index from scratch
    maxoid -- ignored (it meant something prior to ZODB 3.2.6; the argument
              still exists just so the signature of read_index() stayed the
              same)

    The file position returned is the position just after the last
    valid transaction record.  The oid returned is the maximum object
    id in `index`, or z64 if the index is empty.  The transaction id is the
    tid of the last transaction, or ltid if the index is empty.
    """

    read = file.read
    seek = file.seek
    seek(0, 2)
    file_size = file.tell()
    fmt = TempFormatter(file)

    if file_size:
        if file_size < start:
            raise FileStorageFormatError(file.name)
        seek(0)
        if read(4) != packed_version:
            raise FileStorageFormatError(name)
    else:
        if not read_only:
            file.write(packed_version)
        return 4L, z64, ltid

    index_get = index.get

    pos = start
    seek(start)
    tid = '\0' * 7 + '\1'

    while 1:
        # Read the transaction record
        h = read(TRANS_HDR_LEN)
        if not h:
            break
        if len(h) != TRANS_HDR_LEN:
            if not read_only:
                logger.warning('%s truncated at %s', name, pos)
                seek(pos)
                file.truncate()
            break

        tid, tl, status, ul, dl, el = unpack(TRANS_HDR, h)

        if tid <= ltid:
            logger.warning("%s time-stamp reduction at %s", name, pos)
        ltid = tid

        if pos+(tl+8) > file_size or status=='c':
            # Hm, the data were truncated or the checkpoint flag wasn't
            # cleared.  They may also be corrupted,
            # in which case, we don't want to totally lose the data.
            if not read_only:
                logger.warning("%s truncated, possibly due to damaged"
                               " records at %s", name, pos)
                _truncate(file, name, pos)
            break

        if status not in ' up':
            logger.warning('%s has invalid status, %s, at %s',
                           name, status, pos)

        if tl < TRANS_HDR_LEN + ul + dl + el:
            # We're in trouble. Find out if this is bad data in the
            # middle of the file, or just a turd that Win 9x dropped
            # at the end when the system crashed.
            # Skip to the end and read what should be the transaction length
            # of the last transaction.
            seek(-8, 2)
            rtl = u64(read(8))
            # Now check to see if the redundant transaction length is
            # reasonable:
            if file_size - rtl < pos or rtl < TRANS_HDR_LEN:
                logger.critical('%s has invalid transaction header at %s',
                                name, pos)
                if not read_only:
                    logger.warning(
                         "It appears that there is invalid data at the end of "
                         "the file, possibly due to a system crash.  %s "
                         "truncated to recover from bad data at end." % name)
                    _truncate(file, name, pos)
                break
            else:
                if recover:
                    return pos, None, None
                panic('%s has invalid transaction header at %s', name, pos)

        if tid >= stop:
            break

        tpos = pos
        tend = tpos + tl

        if status == 'u':
            # Undone transaction, skip it
            seek(tend)
            h = u64(read(8))
            if h != tl:
                if recover:
                    return tpos, None, None
                panic('%s has inconsistent transaction length at %s',
                      name, pos)
            pos = tend + 8
            continue

        pos = tpos + TRANS_HDR_LEN + ul + dl + el
        while pos < tend:
            # Read the data records for this transaction
            h = fmt._read_data_header(pos)
            dlen = h.recordlen()
            tindex[h.oid] = pos

            if pos + dlen > tend or h.tloc != tpos:
                if recover:
                    return tpos, None, None
                panic("%s data record exceeds transaction record at %s",
                      name, pos)

            if index_get(h.oid, 0) != h.prev:
                if h.prev:
                    if recover:
                        return tpos, None, None
                    logger.error("%s incorrect previous pointer at %s",
                                 name, pos)
                else:
                    logger.warning("%s incorrect previous pointer at %s",
                                   name, pos)

            pos += dlen

        if pos != tend:
            if recover:
                return tpos, None, None
            panic("%s data records don't add up at %s",name,tpos)

        # Read the (intentionally redundant) transaction length
        seek(pos)
        h = u64(read(8))
        if h != tl:
            if recover:
                return tpos, None, None
            panic("%s redundant transaction length check failed at %s",
                  name, pos)
        pos += 8

        index.update(tindex)
        tindex.clear()

    # Caution:  fsIndex doesn't have an efficient __nonzero__ or __len__.
    # That's why we do try/except instead.  fsIndex.maxKey() is fast.
    try:
        maxoid = index.maxKey()
    except ValueError:
        # The index is empty.
        maxoid == z64

    return pos, maxoid, ltid


def _truncate(file, name, pos):
    file.seek(0, 2)
    file_size = file.tell()
    try:
        i = 0
        while 1:
            oname='%s.tr%s' % (name, i)
            if os.path.exists(oname):
                i += 1
            else:
                logger.warning("Writing truncated data from %s to %s",
                               name, oname)
                o = open(oname,'wb')
                file.seek(pos)
                ZODB.utils.cp(file, o, file_size-pos)
                o.close()
                break
    except:
        logger.error("couldn\'t write truncated data for %s", name,
              exc_info=True)
        raise POSException.StorageSystemError("Couldn't save truncated data")

    file.seek(pos)
    file.truncate()


class FileIterator(FileStorageFormatter):
    """Iterate over the transactions in a FileStorage file.
    """
    _ltid = z64
    _file = None

    def __init__(self, filename, start=None, stop=None, pos=4L):
        assert isinstance(filename, str)
        file = open(filename, 'rb')
        self._file = file
        self._file_name = filename
        if file.read(4) != packed_version:
            raise FileStorageFormatError(file.name)
        file.seek(0,2)
        self._file_size = file.tell()
        if (pos < 4) or pos > self._file_size:
            raise ValueError("Given position is greater than the file size",
                             pos, self._file_size)
        self._pos = pos
        assert start is None or isinstance(start, str)
        assert stop is None or isinstance(stop, str)
        self._start = start
        self._stop = stop
        if start:
            if self._file_size <= 4:
                return
            self._skip_to_start(start)

    def __len__(self):
        # Define a bogus __len__() to make the iterator work
        # with code like builtin list() and tuple() in Python 2.1.
        # There's a lot of C code that expects a sequence to have
        # an __len__() but can cope with any sort of mistake in its
        # implementation.  So just return 0.
        return 0

    # This allows us to pass an iterator as the `other' argument to
    # copyTransactionsFrom() in BaseStorage.  The advantage here is that we
    # can create the iterator manually, e.g. setting start and stop, and then
    # just let copyTransactionsFrom() do its thing.
    def iterator(self):
        return self

    def close(self):
        file = self._file
        if file is not None:
            self._file = None
            file.close()

    def _skip_to_start(self, start):
        file = self._file
        pos1 = self._pos
        file.seek(pos1)
        tid1 = file.read(8)
        if len(tid1) < 8:
            raise CorruptedError("Couldn't read tid.")
        if start < tid1:
            pos2 = pos1
            tid2 = tid1
            file.seek(4)
            tid1 = file.read(8)
            if start <= tid1:
                self._pos = 4
                return
            pos1 = 4
        else:
            if start == tid1:
                return

            # Try to read the last transaction. We could be unlucky and
            # opened the file while committing a transaction.  In that
            # case, we'll just scan from the beginning if the file is
            # small enough, otherwise we'll fail.
            file.seek(self._file_size-8)
            l = u64(file.read(8))
            if not (l + 12 <= self._file_size and
                    self._read_num(self._file_size-l) == l):
                if self._file_size < (1<<20):
                    return self._scan_foreward(start)
                raise ValueError("Can't find last transaction in large file")
            pos2 = self._file_size-l-8
            file.seek(pos2)
            tid2 = file.read(8)
            if tid2 < tid1:
                raise CorruptedError("Tids out of order.")
            if tid2 <= start:
                if tid2 == start:
                    self._pos = pos2
                else:
                    self._pos = self._file_size
                return

        t1 = ZODB.TimeStamp.TimeStamp(tid1).timeTime()
        t2 = ZODB.TimeStamp.TimeStamp(tid2).timeTime()
        ts = ZODB.TimeStamp.TimeStamp(start).timeTime()
        if (ts - t1) < (t2 - ts):
            return self._scan_forward(pos1, start)
        else:
            return self._scan_backward(pos2, start)

    def _scan_forward(self, pos, start):
        logger.debug("Scan forward %s:%s looking for %r",
                     self._file_name, pos, start)
        file = self._file
        while 1:
            # Read the transaction record
            h = self._read_txn_header(pos)
            if h.tid >= start:
                self._pos = pos
                return

            pos += h.tlen + 8

    def _scan_backward(self, pos, start):
        logger.debug("Scan backward %s:%s looking for %r",
                     self._file_name, pos, start)
        file = self._file
        seek = file.seek
        read = file.read
        while 1:
            pos -= 8
            seek(pos)
            tlen = ZODB.utils.u64(read(8))
            pos -= tlen
            h = self._read_txn_header(pos)
            if h.tid <= start:
                if h.tid == start:
                    self._pos = pos
                else:
                    self._pos = pos + tlen + 8
                return

    # Iterator protocol
    def __iter__(self):
        return self

    def next(self):
        if self._file is None:
            raise ZODB.interfaces.StorageStopIteration()

        pos = self._pos
        while True:

            # Read the transaction record
            try:
                h = self._read_txn_header(pos)
            except CorruptedDataError, err:
                # If buf is empty, we've reached EOF.
                if not err.buf:
                    break
                raise

            if h.tid <= self._ltid:
                logger.warning("%s time-stamp reduction at %s",
                               self._file.name, pos)
            self._ltid = h.tid

            if self._stop is not None and h.tid > self._stop:
                break

            if h.status == "c":
                # Assume we've hit the last, in-progress transaction
                break

            if pos + h.tlen + 8 > self._file_size:
                # Hm, the data were truncated or the checkpoint flag wasn't
                # cleared.  They may also be corrupted,
                # in which case, we don't want to totally lose the data.
                logger.warning("%s truncated, possibly due to"
                               " damaged records at %s", self._file.name, pos)
                break

            if h.status not in " up":
                logger.warning('%s has invalid status,'
                               ' %s, at %s', self._file.name, h.status, pos)

            if h.tlen < h.headerlen():
                # We're in trouble. Find out if this is bad data in
                # the middle of the file, or just a turd that Win 9x
                # dropped at the end when the system crashed.  Skip to
                # the end and read what should be the transaction
                # length of the last transaction.
                self._file.seek(-8, 2)
                rtl = u64(self._file.read(8))
                # Now check to see if the redundant transaction length is
                # reasonable:
                if self._file_size - rtl < pos or rtl < TRANS_HDR_LEN:
                    logger.critical("%s has invalid transaction header at %s",
                                    self._file.name, pos)
                    logger.warning(
                         "It appears that there is invalid data at the end of "
                         "the file, possibly due to a system crash.  %s "
                         "truncated to recover from bad data at end."
                         % self._file.name)
                    break
                else:
                    logger.warning("%s has invalid transaction header at %s",
                                   self._file.name, pos)
                    break

            tpos = pos
            tend = tpos + h.tlen

            if h.status != "u":
                pos = tpos + h.headerlen()
                e = {}
                if h.elen:
                    try:
                        e = loads(h.ext)
                    except:
                        pass

                result = TransactionRecord(h.tid, h.status, h.user, h.descr,
                                           e, pos, tend, self._file, tpos)

            # Read the (intentionally redundant) transaction length
            self._file.seek(tend)
            rtl = u64(self._file.read(8))
            if rtl != h.tlen:
                logger.warning("%s redundant transaction length check"
                               " failed at %s", self._file.name, tend)
                break
            self._pos = tend + 8

            return result

        self.close()
        raise ZODB.interfaces.StorageStopIteration()


class TransactionRecord(BaseStorage.TransactionRecord):

    def __init__(self, tid, status, user, desc, ext, pos, tend, file, tpos):
        BaseStorage.TransactionRecord.__init__(
            self, tid, status, user, desc, ext)
        self._pos = pos
        self._tend = tend
        self._file = file
        self._tpos = tpos

    def __iter__(self):
        return TransactionRecordIterator(self)

class TransactionRecordIterator(FileStorageFormatter):
    """Iterate over the transactions in a FileStorage file."""

    def __init__(self, record):
        self._file = record._file
        self._pos = record._pos
        self._tpos = record._tpos
        self._tend = record._tend

    def __iter__(self):
        return self

    def next(self):
        pos = self._pos
        while pos < self._tend:
            # Read the data records for this transaction
            h = self._read_data_header(pos)
            dlen = h.recordlen()

            if pos + dlen > self._tend or h.tloc != self._tpos:
                logger.warning("%s data record exceeds transaction"
                               " record at %s", file.name, pos)
                break

            self._pos = pos + dlen
            prev_txn = None
            if h.plen:
                data = self._file.read(h.plen)
            else:
                if h.back == 0:
                    # If the backpointer is 0, then this transaction
                    # undoes the object creation.  It undid the
                    # transaction that created it.  Return None
                    # instead of a pickle to indicate this.
                    data = None
                else:
                    data, tid = self._loadBackTxn(h.oid, h.back, False)
                    # Caution:  :ooks like this only goes one link back.
                    # Should it go to the original data like BDBFullStorage?
                    prev_txn = self.getTxnFromData(h.oid, h.back)

            return Record(h.oid, h.tid, data, prev_txn, pos)

        raise ZODB.interfaces.StorageStopIteration()


class Record(BaseStorage.DataRecord):

    def __init__(self, oid, tid, data, prev, pos):
        super(Record, self).__init__(oid, tid, data, prev)
        self.pos = pos


class UndoSearch:

    def __init__(self, file, pos, first, last, filter=None):
        self.file = file
        self.pos = pos
        self.first = first
        self.last = last
        self.filter = filter
        # self.i is the index of the transaction we're _going_ to find
        # next.  When it reaches self.first, we should start appending
        # to self.results.  When it reaches self.last, we're done
        # (although we may finish earlier).
        self.i = 0
        self.results = []
        self.stop = False

    def finished(self):
        """Return True if UndoSearch has found enough records."""
        # BAW: Why 39 please?  This makes no sense (see also below).
        return self.i >= self.last or self.pos < 39 or self.stop

    def search(self):
        """Search for another record."""
        dict = self._readnext()
        if dict is not None and (self.filter is None or self.filter(dict)):
            if self.i >= self.first:
                self.results.append(dict)
            self.i += 1

    def _readnext(self):
        """Read the next record from the storage."""
        self.file.seek(self.pos - 8)
        self.pos -= u64(self.file.read(8)) + 8
        self.file.seek(self.pos)
        h = self.file.read(TRANS_HDR_LEN)
        tid, tl, status, ul, dl, el = unpack(TRANS_HDR, h)
        if status == 'p':
            self.stop = 1
            return None
        if status != ' ':
            return None
        d = u = ''
        if ul:
            u = self.file.read(ul)
        if dl:
            d = self.file.read(dl)
        e = {}
        if el:
            try:
                e = loads(self.file.read(el))
            except:
                pass
        d = {'id': base64.encodestring(tid).rstrip(),
             'time': TimeStamp(tid).timeTime(),
             'user_name': u,
             'size': tl,
             'description': d}
        d.update(e)
        return d

class FilePool:

    closed = False
    writing = False
    writers = 0

    def __init__(self, file_name):
        self.name = file_name
        self._files = []
        self._out = []
        self._cond = threading.Condition()

    @contextlib.contextmanager
    def write_lock(self):
        with self._cond:
            self.writers += 1
            while self.writing or self._out:
                self._cond.wait()
            if self.closed:
                raise ValueError('closed')
            self.writing = True

        try:
            yield None
        finally:
            with self._cond:
                self.writing = False
                if self.writers > 0:
                    self.writers -= 1
                self._cond.notifyAll()

    @contextlib.contextmanager
    def get(self):
        with self._cond:
            while self.writers:
                self._cond.wait()
            assert not self.writing
            if self.closed:
                raise ValueError('closed')

            try:
                f = self._files.pop()
            except IndexError:
                f = open(self.name, 'rb')
            self._out.append(f)

        try:
            yield f
        finally:
            self._out.remove(f)
            self._files.append(f)
            if not self._out:
                with self._cond:
                    if self.writers and not self._out:
                        self._cond.notifyAll()

    def empty(self):
        while self._files:
            self._files.pop().close()

    def close(self):
        with self._cond:
            self.closed = True
            while self._out:
                self._out.pop().close()
            self.empty()
            self.writing = self.writers = 0<|MERGE_RESOLUTION|>--- conflicted
+++ resolved
@@ -14,14 +14,6 @@
 """Storage implementation using a log written to a single file.
 """
 
-<<<<<<< HEAD
-from cPickle import Pickler, Unpickler, loads
-from persistent.TimeStamp import TimeStamp
-from struct import pack, unpack
-from types import StringType
-from zc.lockfile import LockFile
-from ZODB.FileStorage.format import CorruptedDataError
-=======
 from __future__ import with_statement
 
 from cPickle import Pickler, loads
@@ -29,26 +21,18 @@
 from struct import pack, unpack
 from zc.lockfile import LockFile
 from ZODB.FileStorage.format import CorruptedError, CorruptedDataError
->>>>>>> c9116c71
 from ZODB.FileStorage.format import FileStorageFormatter, DataHeader
 from ZODB.FileStorage.format import TRANS_HDR, TRANS_HDR_LEN
 from ZODB.FileStorage.format import TxnHeader, DATA_HDR, DATA_HDR_LEN
 from ZODB.FileStorage.fspack import FileStoragePacker
 from ZODB.fsIndex import fsIndex
 from ZODB import BaseStorage, ConflictResolution, POSException
-<<<<<<< HEAD
-from ZODB.loglevels import BLATHER
-=======
->>>>>>> c9116c71
 from ZODB.POSException import UndoError, POSKeyError, MultipleUndoErrors
 from ZODB.utils import p64, u64, z64
 
 import base64
-<<<<<<< HEAD
-=======
 import BTrees.OOBTree
 import contextlib
->>>>>>> c9116c71
 import errno
 import logging
 import os
@@ -123,12 +107,8 @@
     _pack_is_in_progress = False
 
     def __init__(self, file_name, create=False, read_only=False, stop=None,
-<<<<<<< HEAD
-                 quota=None, pack_gc=True, packer=None, blob_dir=None):
-=======
                  quota=None, pack_gc=True, pack_keep_old=True, packer=None,
                  blob_dir=None):
->>>>>>> c9116c71
 
         if read_only:
             self._is_read_only = True
@@ -226,24 +206,16 @@
 
         self._quota = quota
 
-<<<<<<< HEAD
-        self.blob_dir = blob_dir
-        if blob_dir:
-=======
         if blob_dir:
             self.blob_dir = os.path.abspath(blob_dir)
             if create and os.path.exists(self.blob_dir):
                 ZODB.blob.remove_committed_dir(self.blob_dir)
 
->>>>>>> c9116c71
             self._blob_init(blob_dir)
             zope.interface.alsoProvides(self,
                                         ZODB.interfaces.IBlobStorageRestoreable)
         else:
-<<<<<<< HEAD
-=======
             self.blob_dir = None
->>>>>>> c9116c71
             self._blob_init_no_blobs()
 
     def copyTransactionsFrom(self, other):
@@ -984,18 +956,6 @@
             else:
 
                 if self.blob_dir and not p and prev:
-<<<<<<< HEAD
-                    up, userial = self._loadBackTxn(h.oid, prev)
-                    if ZODB.blob.is_blob_record(up):
-                        # We're undoing a blob modification operation.
-                        # We have to copy the blob data
-                        tmp = ZODB.utils.mktemp(dir=self.fshelper.temp_dir)
-                        ZODB.utils.cp(
-                            self.openCommittedBlobFile(h.oid, userial),
-                            open(tmp, 'wb'))
-                        self._blob_storeblob(h.oid, self._tid, tmp)
-                
-=======
                     try:
                         up, userial = self._loadBackTxn(h.oid, prev)
                     except ZODB.POSException.POSKeyError:
@@ -1010,7 +970,6 @@
                                 open(tmp, 'wb'))
                             self._blob_storeblob(h.oid, self._tid, tmp)
 
->>>>>>> c9116c71
                 new = DataHeader(h.oid, self._tid, ipos, otloc, 0, len(p))
 
                 # TODO:  This seek shouldn't be necessary, but some other
@@ -1076,10 +1035,7 @@
         # Our default packer is built around the original packer.  We
         # simply adapt the old interface to the new.  We don't really
         # want to invest much in the old packer, at least for now.
-<<<<<<< HEAD
-=======
         assert referencesf is not None
->>>>>>> c9116c71
         p = FileStoragePacker(storage, referencesf, stop, gc)
         opos = p.pack()
         if opos is None:
@@ -1119,11 +1075,8 @@
         if self.blob_dir and os.path.exists(self.blob_dir + ".old"):
             ZODB.blob.remove_committed_dir(self.blob_dir + ".old")
 
-<<<<<<< HEAD
-=======
         cleanup = []
 
->>>>>>> c9116c71
         have_commit_lock = False
         try:
             pack_result = None
@@ -1135,14 +1088,6 @@
                 return
             have_commit_lock = True
             opos, index = pack_result
-<<<<<<< HEAD
-            self._lock_acquire()
-            try:
-                self._file.close()
-                try:
-                    os.rename(self._file_name, oldpath)
-                except Exception:
-=======
             with self._files.write_lock():
                 with self._lock:
                     self._files.empty()
@@ -1155,7 +1100,6 @@
 
                     # OK, we're beyond the point of no return
                     os.rename(self._file_name + '.pack', self._file_name)
->>>>>>> c9116c71
                     self._file = open(self._file_name, 'r+b')
                     self._initIndex(index, self._tindex)
                     self._pos = opos
@@ -1168,20 +1112,6 @@
                 have_commit_lock = False
                 self._remove_blob_files_tagged_for_removal_during_pack()
 
-<<<<<<< HEAD
-                # OK, we're beyond the point of no return
-                os.rename(self._file_name + '.pack', self._file_name)
-                self._file = open(self._file_name, 'r+b')
-                self._initIndex(index, self._tindex)
-                self._pos = opos
-                self._save_index()
-
-                if self.blob_dir:
-                    self._move_unpacked_blobs()
-            finally:
-                self._lock_release()
-=======
->>>>>>> c9116c71
         finally:
             if have_commit_lock:
                 self._commit_lock_release()
@@ -1293,68 +1223,6 @@
                     os.makedirs(dest, 0700)
                 link_or_copy(file_path, old+file_path[lblob_dir:])
 
-    def _move_unpacked_blobs(self):
-        # Move any blobs linked or copied while packing to the
-        # pack dir, which will become the old dir
-        lblob_dir = len(self.blob_dir)
-        fshelper = self.fshelper
-        old = self.blob_dir+'.old'
-        os.mkdir(old, 0777)
-
-        # Helper to clean up dirs left empty after moving things to old
-        def maybe_remove_empty_dir_containing(path):
-            path = os.path.dirname(path)
-            if len(path) <= lblob_dir:
-                return
-            if not os.listdir(path):
-                os.rmdir(path)
-                maybe_remove_empty_dir_containing(path)
-
-        # Helper that moves a oid dir or revision file to the old dir.
-        def move(path):
-            dest = os.path.dirname(old+path[lblob_dir:])
-            if not os.path.exists(dest):
-                os.makedirs(dest, 0700)
-            os.rename(path, old+path[lblob_dir:])
-            maybe_remove_empty_dir_containing(path)
-            
-        # Fist step: "remove" oids or revisions by moving them to .old
-        # (Later, when we add an option to not keep old files, we'll
-        # be able to simply remove.)
-        for line in open(os.path.join(self.blob_dir, '.removed')):
-            line = line.strip().decode('hex')
-
-            if len(line) == 8:
-                # oid is garbage, re/move dir
-                path = fshelper.getPathForOID(line)
-                if not os.path.exists(path):
-                    # Hm, already gone. Odd.
-                    continue
-                move(path)
-                continue
-            
-            if len(line) != 16:
-                raise ValueError("Bad record in ", self.blob_dir, '.removed')
-            
-            oid, tid = line[:8], line[8:]
-            path = fshelper.getBlobFilename(oid, tid)
-            if not os.path.exists(path):
-                # Hm, already gone. Odd.
-                continue
-            move(path)
-            
-        # Second step, copy remaining files.
-        link_or_copy = ZODB.blob.link_or_copy
-        for path, dir_names, file_names in os.walk(self.blob_dir):
-            for file_name in file_names:
-                if not file_name.endswith('.blob'):
-                    continue
-                file_path = os.path.join(path, file_name)
-                dest = os.path.dirname(old+file_path[lblob_dir:])
-                if not os.path.exists(dest):
-                    os.makedirs(dest, 0700)
-                link_or_copy(file_path, old+file_path[lblob_dir:])
-        
     def iterator(self, start=None, stop=None):
         return FileIterator(self._file_name, start, stop)
 
