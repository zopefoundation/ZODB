##############################################################################
#
# Copyright (c) Zope Corporation and Contributors.
# All Rights Reserved.
#
# This software is subject to the provisions of the Zope Public License,
# Version 2.1 (ZPL).  A copy of the ZPL should accompany this distribution.
# THIS SOFTWARE IS PROVIDED "AS IS" AND ANY AND ALL EXPRESS OR IMPLIED
# WARRANTIES ARE DISCLAIMED, INCLUDING, BUT NOT LIMITED TO, THE IMPLIED
# WARRANTIES OF TITLE, MERCHANTABILITY, AGAINST INFRINGEMENT, AND FITNESS
# FOR A PARTICULAR PURPOSE
#
##############################################################################
"""Demo ZODB storage

A demo storage supports demos by allowing a volatile changed database
to be layered over a base database.

The base storage must not change.

"""
import os
import random
import weakref
import tempfile
import threading
import ZODB.blob
import ZODB.interfaces
import ZODB.MappingStorage
import ZODB.POSException
import ZODB.utils
import zope.interface

class DemoStorage(object):

    zope.interface.implements(
        ZODB.interfaces.IStorage,
        ZODB.interfaces.IStorageIteration,
        )

    def __init__(self, name=None, base=None, changes=None):
        if base is None:
            base = ZODB.MappingStorage.MappingStorage()
            self._temporary_base = True
        else:
            self._temporary_base = False
        self.base = base
            
        if changes is None:
            changes = ZODB.MappingStorage.MappingStorage()
            zope.interface.alsoProvides(self, ZODB.interfaces.IBlobStorage)
            self._temporary_changes = True
        else:
            if ZODB.interfaces.IBlobStorage.providedBy(changes):
                zope.interface.alsoProvides(self, ZODB.interfaces.IBlobStorage)
            self._temporary_changes = False

        self.changes = changes

        self._issued_oids = set()
        self._stored_oids = set()

        self._commit_lock = threading.Lock()
        self._transaction = None

        if name is None:
            name = 'DemoStorage(%r, %r)' % (base.getName(), changes.getName())
        self.__name__ = name

        self._copy_methods_from_changes(changes)

        self._next_oid = random.randint(1, 1<<62)

    def _blobify(self):
        if (self._temporary_changes and
            isinstance(self.changes, ZODB.MappingStorage.MappingStorage)
            ):
            blob_dir = tempfile.mkdtemp('.demoblobs')
            _temporary_blobdirs[
                weakref.ref(self, cleanup_temporary_blobdir)
                ] = blob_dir
            self.changes = ZODB.blob.BlobStorage(blob_dir, self.changes)
            self._copy_methods_from_changes(self.changes)
            return True
    
    def cleanup(self):
        self.base.cleanup()
        self.changes.cleanup()

    def close(self):
        if not self._temporary_base:
            self.base.close()
        if not self._temporary_changes:
            self.changes.close()

    def _copy_methods_from_changes(self, changes):
        for meth in (
            '_lock_acquire', '_lock_release', 
            'getSize', 'history', 'isReadOnly', 'registerDB',
            'sortKey', 'tpc_transaction', 'tpc_vote',
            ):
            setattr(self, meth, getattr(changes, meth))

        supportsUndo = getattr(changes, 'supportsUndo', None)
        if supportsUndo is not None and supportsUndo():
            for meth in ('supportsUndo', 'undo', 'undoLog', 'undoInfo'):
                setattr(self, meth, getattr(changes, meth))
            zope.interface.alsoProvides(self, ZODB.interfaces.IStorageUndoable)

        lastInvalidations = getattr(changes, 'lastInvalidations', None)
        if lastInvalidations is not None:
            self.lastInvalidations = lastInvalidations

    def getName(self):
        return self.__name__
    __repr__ = getName

    def getTid(self, oid):
        try:
            return self.changes.getTid(oid)
        except ZODB.POSException.POSKeyError:
            return self.base.getTid(oid)

    def iterator(self, start=None, end=None):
        for t in self.base.iterator(start, end):
            yield t
        for t in self.changes.iterator(start, end):
            yield t

    def lastTransaction(self):
        t = self.changes.lastTransaction()
        if t == ZODB.utils.z64:
            t = self.base.lastTransaction()
        return t

    def __len__(self):
        return len(self.changes)

    def load(self, oid, version=''):
        try:
            return self.changes.load(oid, version)
        except ZODB.POSException.POSKeyError:
            return self.base.load(oid, version)

    def loadBefore(self, oid, tid):
        try:
            result = self.changes.loadBefore(oid, tid)
        except ZODB.POSException.POSKeyError:
            # The oid isn't in the changes, so defer to base
            return self.base.loadBefore(oid, tid)

        if result is None:
            # The oid *was* in the changes, but there aren't any
            # earlier records. Maybe there are in the base.
            try:
                return self.base.loadBefore(oid, tid)
            except ZODB.POSException.POSKeyError:
                # The oid isn't in the base, so None will be the right result
                pass

        return result

    def loadBlob(self, oid, serial):
        try:
            return self.changes.loadBlob(oid, serial)
        except ZODB.POSException.POSKeyError:
            try:
                return self.base.loadBlob(oid, serial)
            except AttributeError:
                if not ZODB.interfaces.IBlobStorage.providedBy(self.base):
                    raise ZODB.POSException.POSKeyError(oid, serial)
                raise
        except AttributeError:
            if self._blobify():
                return self.loadBlob(oid, serial)
            raise

    def openCommittedBlobFile(self, oid, serial, blob=None):
        try:
            return self.changes.openCommittedBlobFile(oid, serial, blob)
        except ZODB.POSException.POSKeyError:
            try:
                return self.base.openCommittedBlobFile(oid, serial, blob)
            except AttributeError:
<<<<<<< HEAD
                if not zope.interface.IBlobStorage.providBy(self.base):
=======
                if not ZODB.interfaces.IBlobStorage.providedBy(self.base):
>>>>>>> 77f96bf2
                    raise ZODB.POSException.POSKeyError(oid, serial)
                raise
        except AttributeError:
            if self._blobify():
                return self.openCommittedBlobFile(oid, serial, blob)
            raise

    def loadSerial(self, oid, serial):
        try:
            return self.changes.loadSerial(oid, serial)
        except ZODB.POSException.POSKeyError:
            return self.base.loadSerial(oid, serial)

    @ZODB.utils.locked
    def new_oid(self):
        while 1:
            oid = ZODB.utils.p64(self._next_oid )
            if oid not in self._issued_oids:
                try:
                    self.changes.load(oid, '')
                except ZODB.POSException.POSKeyError:
                    try:
                        self.base.load(oid, '')
                    except ZODB.POSException.POSKeyError:
                        self._next_oid += 1
                        self._issued_oids.add(oid)
                        return oid

            self._next_oid = random.randint(1, 1<<62)

    def pack(self, t, referencesf, gc=None):
        if gc is None:
            if self._temporary_base:
                return self.changes.pack(t, referencesf)
        elif self._temporary_base:
            return self.changes.pack(t, referencesf, gc=gc)
        elif gc:
            raise TypeError(
                "Garbage collection isn't supported"
                " when there is a base storage.")
        
        try:
            self.changes.pack(t, referencesf, gc=False)
        except TypeError, v:
            if 'gc' in str(v):
                pass # The gc arg isn't supported. Don't pack
            raise

    def pop(self):
        self.changes.close()
        return self.base

    def push(self, changes=None):
        return self.__class__(base=self, changes=changes)

    def store(self, oid, serial, data, version, transaction):
        assert version=='', "versions aren't supported"
        if transaction is not self._transaction:
            raise ZODB.POSException.StorageTransactionError(self, transaction)

        # Since the OID is being used, we don't have to keep up with it any
        # more. Save it now so we can forget it later. :)
        self._stored_oids.add(oid)

        # See if we already have changes for this oid
        try:
            old = self.changes.load(oid, '')[1]
        except ZODB.POSException.POSKeyError:
            try:
                old = self.base.load(oid, '')[1]
            except ZODB.POSException.POSKeyError:
                old = serial
                
        if old != serial:
            raise ZODB.POSException.ConflictError(
                oid=oid, serials=(old, serial)) # XXX untested branch

        return self.changes.store(oid, serial, data, '', transaction)

    def storeBlob(self, oid, oldserial, data, blobfilename, version,
                  transaction):
        assert version=='', "versions aren't supported"
        if transaction is not self._transaction:
            raise ZODB.POSException.StorageTransactionError(self, transaction)

        # Since the OID is being used, we don't have to keep up with it any
        # more. Save it now so we can forget it later. :)
        self._stored_oids.add(oid)

        try:
            return self.changes.storeBlob(
                oid, oldserial, data, blobfilename, '', transaction)
        except AttributeError:
            if self._blobify():
                return self.changes.storeBlob(
                    oid, oldserial, data, blobfilename, '', transaction)
            raise

    def temporaryDirectory(self):
        try:
            return self.changes.temporaryDirectory()
        except AttributeError:
            if self._blobify():
                return self.changes.temporaryDirectory()
            raise

    @ZODB.utils.locked
    def tpc_abort(self, transaction):
        if transaction is not self._transaction:
            return
        self._stored_oids = set()
        self._transaction = None
        self.changes.tpc_abort(transaction)
        self._commit_lock.release()

    @ZODB.utils.locked
    def tpc_begin(self, transaction, *a, **k):
        # The tid argument exists to support testing.
        if transaction is self._transaction:
            return
        self._lock_release()
        self._commit_lock.acquire()
        self._lock_acquire()
        self.changes.tpc_begin(transaction, *a, **k)
        self._transaction = transaction
        self._stored_oids = set()

    @ZODB.utils.locked
    def tpc_finish(self, transaction, func = lambda tid: None):
        if (transaction is not self._transaction):
            return
        self._issued_oids.difference_update(self._stored_oids)
        self._stored_oids = set()
        self._transaction = None
        self.changes.tpc_finish(transaction, func)
        self._commit_lock.release()

_temporary_blobdirs = {}
def cleanup_temporary_blobdir(
    ref,
    _temporary_blobdirs=_temporary_blobdirs, # Make sure it stays around 
    ):
    blob_dir = _temporary_blobdirs.pop(ref, None)
    if blob_dir and os.path.exists(blob_dir):
        ZODB.blob.remove_committed_dir(blob_dir)<|MERGE_RESOLUTION|>--- conflicted
+++ resolved
@@ -182,11 +182,7 @@
             try:
                 return self.base.openCommittedBlobFile(oid, serial, blob)
             except AttributeError:
-<<<<<<< HEAD
-                if not zope.interface.IBlobStorage.providBy(self.base):
-=======
                 if not ZODB.interfaces.IBlobStorage.providedBy(self.base):
->>>>>>> 77f96bf2
                     raise ZODB.POSException.POSKeyError(oid, serial)
                 raise
         except AttributeError:
