--- conflicted
+++ resolved
@@ -250,38 +250,12 @@
                 # object was never created
                 raise ZODB.POSException.POSKeyError(oid)
             else:
-<<<<<<< HEAD
                 # object was deleted
                 return None
 
         # regular data record
         return data, serial, next_serial
 
-=======
-                if result and not result[-1]:
-                    # The oid is current in the base.  We need to find
-                    # the end tid in the base by fining the first tid
-                    # in the changes. Unfortunately, there isn't an
-                    # api for this, so we have to walk back using
-                    # loadBefore.
-
-                    if tid == maxtid:
-                        # Special case: we were looking for the
-                        # current value. We won't find anything in
-                        # changes, so we're done.
-                        return result
-
-                    end_tid = maxtid
-                    t = self.changes.loadBefore(oid, end_tid)
-                    while t:
-                        end_tid = t[1]
-                        t = self.changes.loadBefore(oid, end_tid)
-                    result = result[:2] + (
-                        end_tid if end_tid != maxtid else None,
-                    )
-
-        return result
->>>>>>> bc13ca74
 
     def loadBlob(self, oid, serial):
         try:
