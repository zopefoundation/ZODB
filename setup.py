--- conflicted
+++ resolved
@@ -20,11 +20,7 @@
 interface, rich transaction support, and undo.
 """
 
-<<<<<<< HEAD
-VERSION = "4.0.1"
-=======
 VERSION = "4.1.0dev"
->>>>>>> 2d6773cd
 
 import os
 import sys
